--- conflicted
+++ resolved
@@ -102,9 +102,6 @@
       } else if (results.images[0].error.error_id === 'input_error') {
         showError(errorMessages.URL_FETCH_PROBLEM);
         return;
-      } else if (results.images[0].error.error_id === 'input_error') {
-        showError("We couldn't not retrieve that URL, please check your URL and try again.");
-        return;
       }
     }
 
@@ -161,20 +158,11 @@
         console.log(error);
 
         if (error.status === 429) {
-<<<<<<< HEAD
-          showError('You have entered too many requests at once. Please try again later.');
-        } else if (error.responseJSON && error.responseJSON.error) {
-          showError('We had a problem classifying that image because ' + error.responseJSON.error);
-        } else {
-          showError('The demo is not available right now. <br/>We are working on ' +
-              'getting this back up and running soon.');
-=======
           showError(errorMessages.TOO_MANY_REQUESTS);
         } else if (error.responseJSON && error.responseJSON.error) {
           showError('We had a problem classifying that image because ' + error.responseJSON.error);
         } else {
           showError(errorMessages.SITE_IS_DOWN);
->>>>>>> ddcbcff3
         }
       });
   }
@@ -328,10 +316,6 @@
         };
       })();
 
-<<<<<<< HEAD
-      // $('.classes-table').show();
-=======
->>>>>>> ddcbcff3
       $outputData.append(_.template(useResultsTable_template, {
         items: classesModel
       }));
@@ -378,12 +362,6 @@
         };
       })();
 
-<<<<<<< HEAD
-      console.log(facesModel);
-
-      // $('.faces-table').show();
-=======
->>>>>>> ddcbcff3
       $outputData.append(_.template(useResultsTable_template, {
         items: facesModel
       }));
@@ -404,10 +382,6 @@
         };
       })();
 
-<<<<<<< HEAD
-      // $('.words-table').show();
-=======
->>>>>>> ddcbcff3
       $outputData.append(_.template(useResultsTable_template, {
         items: wordsModel
       }));
@@ -416,8 +390,6 @@
     $(document).on('click', '.results-table--input-no', function() {
       $(this).parent().hide();
       $(this).parent().parent().find('.results-table--feedback-thanks').show();
-<<<<<<< HEAD
-=======
       $(this).parent().parent().addClass('results-table--feedback-wowed');
       var originalElement = $(this);
       setTimeout(function() {
@@ -425,14 +397,11 @@
         originalElement.parent().parent().find('.results-table--feedback-thanks').hide();
         originalElement.parent().parent().removeClass('results-table--feedback-wowed');
       }, 2000);
->>>>>>> ddcbcff3
     });
 
     $(document).on('click', '.results-table--input-yes', function() {
       $(this).parent().hide();
       $(this).parent().parent().find('.results-table--feedback-thanks').show();
-<<<<<<< HEAD
-=======
       $(this).parent().parent().addClass('results-table--feedback-wowed');
       var originalElement = $(this);
       setTimeout(function() {
@@ -440,7 +409,6 @@
         originalElement.parent().parent().find('.results-table--feedback-thanks').hide();
         originalElement.parent().parent().removeClass('results-table--feedback-wowed');
       }, 2000);
->>>>>>> ddcbcff3
     });
   }
 }
