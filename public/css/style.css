@charset "UTF-8";
/*
Basic usage:

.grid-column-5 {
  @include grid(5);
}
// last grid has no gutter on right
.grid-column-7 {
  @include grid(7, false);
}
*/
body, .base--input,
.base--STYLED input:not([type]), .base--color-input,
.base--STYLED input[type="color"], .base--date-input,
.base--STYLED input[type="date"], .base--datetime-local-input,
.base--STYLED input[type="datetime-local"], .base--email-input,
.base--STYLED input[type="email"], .base--file-input,
.base--STYLED input[type="file"], .base--hidden-input,
.base--STYLED input[type="hidden"], .base--month-input,
.base--STYLED input[type="month"], .base--number-input,
.base--STYLED input[type="number"], .base--password-input,
.base--STYLED input[type="password"], .base--range-input,
.base--STYLED input[type="range"], .base--search-input,
.base--STYLED input[type="search"], .base--tel-input,
.base--STYLED input[type="tel"], .base--text-input,
.base--STYLED input[type="text"], .base--time-input,
.base--STYLED input[type="time"], .base--url-input,
.base--STYLED input[type="url"], .base--week-input,
.base--STYLED input[type="week"], .base--select,
.base--STYLED select, .base--textarea,
.base--STYLED textarea {
  font-family: "Helvetica Neue", Helvetica, "Open Sans", Arial, "Lucida Grande", "Roboto", sans-serif; }

.base--code,
.base--STYLED code, .base--pre,
.base--STYLED pre, pre[class^="language-"],
pre[class*=" language-"], .base--pre code, pre[class^="language-"] code,
pre[class*=" language-"] code, .base--pre .base--code,
.base--STYLED pre .base--code, pre[class^="language-"] .base--code,
pre[class*=" language-"] .base--code {
  font-family: "Courier New", "Lucida Console", monospace; }

.icon {
  vertical-align: middle;
  display: inline; }

.base--div:before,
.base--STYLED div:before,
div:before, .base--article:before,
.base--STYLED article:before,
article:before, .tab-views--tab-list:before, .use--output-note:before, .test--output-note:before, .base--div:after,
.base--STYLED div:after,
div:after, .base--article:after,
.base--STYLED article:after,
article:after, .tab-views--tab-list:after, .use--output-note:after, .test--output-note:after {
  content: '';
  display: table;
  clear: both; }

.base--div,
.base--STYLED div,
div, .base--article,
.base--STYLED article,
article {
  box-sizing: border-box; }
  .base--div:before,
  .base--STYLED div:before,
  div:before, .base--article:before,
  .base--STYLED article:before,
  article:before, .base--div:after,
  .base--STYLED div:after,
  div:after, .base--article:after,
  .base--STYLED article:after,
  article:after {
    box-sizing: border-box; }

@font-face {
  font-family: "icons";
  src: url("../fonts/icon-fonts/icons.eot");
  src: url("../fonts/icon-fonts/icons.eot?#iefix") format("eot"), url("../fonts/icon-fonts/icons.woff") format("woff"), url("../fonts/icon-fonts/icons.ttf") format("truetype"), url("../fonts/icon-fonts/icons.svg#icons") format("svg"); }

.icon:before {
  font-family: "icons";
  -webkit-font-smoothing: antialiased;
  -moz-osx-font-smoothing: grayscale;
  font-style: normal;
  font-variant: normal;
  font-weight: normal;
  /* speak: none; only necessary if not using the private unicode range (firstGlyph option) */
  text-decoration: none;
  text-transform: none; }

.icon-alert:before {
  content: "\E001"; }

.icon-down-arrow:before {
  content: "\E002"; }

.icon-link:before {
  content: "\E003"; }

.icon-reset:before {
  content: "\E004"; }

.icon {
  vertical-align: middle;
  display: inline; }

/*! Reset/normalize hybrid with major contributions from normalize.css, html5doctor.com Reset Stylesheet, and http://html5reset.org/

* Sam Richard - http://snugug.com/
* Nicholas Gallagher, Jonathan Neal - http://necolas.github.io/normalize.css/
* Richard Clark - http://richclarkdesign.com
* Tim Murtaugh - http://monkeydo.biz/
*/
abbr,
address,
article,
aside,
audio,
b,
blockquote,
body,
canvas,
caption,
cite,
code,
dd,
del,
details,
dfn,
div,
dl,
dt,
em,
fieldset,
figcaption,
figure,
footer,
form,
h1,
h2,
h3,
h4,
h5,
h6,
header,
hgroup,
html,
i,
iframe,
img,
ins,
kbd,
label,
legend,
li,
mark,
main,
menu,
nav,
object,
ol,
p,
pre,
q,
samp,
section,
small,
span,
strong,
sub,
summary,
sup,
table,
tbody,
td,
tfoot,
th,
thead,
time,
tr,
ul,
var,
video {
  background: transparent;
  border: 0;
  font-size: 100%;
  margin: 0;
  outline: 0;
  padding: 0;
  vertical-align: baseline; }

html {
  -ms-text-size-adjust: 100%;
  -webkit-text-size-adjust: 100%; }

body {
  line-height: 1; }

article,
aside,
details,
figcaption,
figure,
footer,
header,
hgroup,
main,
menu,
nav,
section,
summary {
  display: block; }

audio,
canvas,
progress,
video {
  display: inline-block;
  vertical-align: baseline; }

audio:not([controls]) {
  display: none;
  height: 0; }

[hidden],
template {
  display: none; }

a {
  background-color: transparent;
  font-size: 100%;
  margin: 0;
  padding: 0;
  vertical-align: baseline; }

a:active,
a:hover {
  outline: 0; }

abbr[title],
dfn[title] {
  border-bottom: 1px dotted;
  cursor: help; }

ins {
  text-decoration: none; }

del {
  text-decoration: line-through; }

blockquote,
q {
  quotes: none; }

blockquote:before,
blockquote:after,
q:before,
q:after {
  content: '';
  content: none; }

ul {
  list-style: none; }

img {
  border: 0; }

svg:not(:root) {
  overflow: hidden; }

pre {
  overflow: auto;
  white-space: pre;
  white-space: pre-wrap;
  white-space: pre-line;
  word-wrap: break-word; }

code,
kbd,
pre,
samp {
  font-size: 1em;
  font-family: monospace, sans-serif; }

hr {
  display: block;
  height: 1px;
  border: 0;
  border-top: 1px solid;
  margin: 1em 0;
  padding: 0; }

button,
input,
optgroup,
select,
textarea {
  color: inherit;
  font: inherit;
  margin: 0; }

button,
input[type="button"] {
  overflow: visible; }

button,
select {
  text-transform: none; }

button,
html input[type="button"],
input[type="file"],
input[type="reset"],
input[type="submit"] {
  -webkit-appearance: button;
  cursor: pointer; }

button[disabled],
html input[disabled] {
  cursor: default; }

button::-moz-focus-inner,
input::-moz-focus-inner {
  border: 0;
  padding: 0; }

input {
  line-height: normal; }

input[type="checkbox"],
input[type="radio"] {
  padding: 0; }

input[type="number"]::-webkit-inner-spin-button,
input[type="number"]::-webkit-outer-spin-button {
  height: auto; }

input[type="search"]::-webkit-search-cancel-button,
input[type="search"]::-webkit-search-decoration {
  -webkit-appearance: none; }

legend {
  border: 0;
  padding: 0; }

textarea {
  overflow: auto; }

input,
select {
  vertical-align: middle; }

table {
  border-collapse: collapse;
  border-spacing: 0; }

td,
th {
  padding: 0; }

html {
  box-sizing: border-box; }

*, *:before, *:after {
  box-sizing: inherit; }

embed,
img,
object,
video {
  max-width: 100%;
  height: auto; }

body {
  line-height: 1.5; }

body {
  margin: 0; }
  body * + * {
    margin-top: 1rem; }

body {
  background: #fff;
  color: #121212; }

.base--h1,
.base--STYLED h1 {
  font-size: 2.44141em;
  font-weight: 700;
  color: #325c80; }
  @media (min-width: 500px) {
    .base--h1,
    .base--STYLED h1 {
      font-size: 4.20873em; } }

.base--h2,
.base--STYLED h2 {
  font-size: 1.95312em;
  font-weight: 700;
  color: #df591f; }

.base--h3,
.base--STYLED h3 {
  font-size: 1.5625em;
  font-weight: 400;
  color: #323232; }

.base--h4,
.base--STYLED h4 {
  font-size: 1.25em;
  font-weight: 400;
  color: #323232; }
  @media (min-width: 500px) {
    .base--h4,
    .base--STYLED h4 {
      font-size: 1.333em; } }

.base--h5,
.base--STYLED h5 {
  font-size: 1em;
  font-weight: 700;
  color: #5a5a5a; }

.base--h6,
.base--STYLED h6 {
  font-size: 1em;
  font-weight: 400;
  color: #5a5a5a; }

.base--input,
.base--STYLED input:not([type]), .base--color-input,
.base--STYLED input[type="color"], .base--date-input,
.base--STYLED input[type="date"], .base--datetime-local-input,
.base--STYLED input[type="datetime-local"], .base--email-input,
.base--STYLED input[type="email"], .base--file-input,
.base--STYLED input[type="file"], .base--hidden-input,
.base--STYLED input[type="hidden"], .base--month-input,
.base--STYLED input[type="month"], .base--number-input,
.base--STYLED input[type="number"], .base--password-input,
.base--STYLED input[type="password"], .base--range-input,
.base--STYLED input[type="range"], .base--search-input,
.base--STYLED input[type="search"], .base--tel-input,
.base--STYLED input[type="tel"], .base--text-input,
.base--STYLED input[type="text"], .base--time-input,
.base--STYLED input[type="time"], .base--url-input,
.base--STYLED input[type="url"], .base--week-input,
.base--STYLED input[type="week"], .base--select,
.base--STYLED select {
  width: 100%;
  padding: 0.6em 1em;
  font-size: 1em;
  font-weight: 300;
  border: 1px solid #325c80;
  background-color: #fff; }
  .base--input:focus,
  .base--STYLED input:focus:not([type]), .base--color-input:focus,
  .base--STYLED input[type="color"]:focus, .base--date-input:focus,
  .base--STYLED input[type="date"]:focus, .base--datetime-local-input:focus,
  .base--STYLED input[type="datetime-local"]:focus, .base--email-input:focus,
  .base--STYLED input[type="email"]:focus, .base--file-input:focus,
  .base--STYLED input[type="file"]:focus, .base--hidden-input:focus,
  .base--STYLED input[type="hidden"]:focus, .base--month-input:focus,
  .base--STYLED input[type="month"]:focus, .base--number-input:focus,
  .base--STYLED input[type="number"]:focus, .base--password-input:focus,
  .base--STYLED input[type="password"]:focus, .base--range-input:focus,
  .base--STYLED input[type="range"]:focus, .base--search-input:focus,
  .base--STYLED input[type="search"]:focus, .base--tel-input:focus,
  .base--STYLED input[type="tel"]:focus, .base--text-input:focus,
  .base--STYLED input[type="text"]:focus, .base--time-input:focus,
  .base--STYLED input[type="time"]:focus, .base--url-input:focus,
  .base--STYLED input[type="url"]:focus, .base--week-input:focus,
  .base--STYLED input[type="week"]:focus, .base--select:focus,
  .base--STYLED select:focus {
    outline: 2px solid #325c80;
    border-color: #325c80; }
  .base--input:disabled,
  .base--STYLED input:disabled:not([type]), .base--color-input:disabled,
  .base--STYLED input[type="color"]:disabled, .base--date-input:disabled,
  .base--STYLED input[type="date"]:disabled, .base--datetime-local-input:disabled,
  .base--STYLED input[type="datetime-local"]:disabled, .base--email-input:disabled,
  .base--STYLED input[type="email"]:disabled, .base--file-input:disabled,
  .base--STYLED input[type="file"]:disabled, .base--hidden-input:disabled,
  .base--STYLED input[type="hidden"]:disabled, .base--month-input:disabled,
  .base--STYLED input[type="month"]:disabled, .base--number-input:disabled,
  .base--STYLED input[type="number"]:disabled, .base--password-input:disabled,
  .base--STYLED input[type="password"]:disabled, .base--range-input:disabled,
  .base--STYLED input[type="range"]:disabled, .base--search-input:disabled,
  .base--STYLED input[type="search"]:disabled, .base--tel-input:disabled,
  .base--STYLED input[type="tel"]:disabled, .base--text-input:disabled,
  .base--STYLED input[type="text"]:disabled, .base--time-input:disabled,
  .base--STYLED input[type="time"]:disabled, .base--url-input:disabled,
  .base--STYLED input[type="url"]:disabled, .base--week-input:disabled,
  .base--STYLED input[type="week"]:disabled, .base--select:disabled,
  .base--STYLED select:disabled {
    background-color: #ececec; }

.base--block-label {
  display: block;
  margin: 1.25em 0 .25em; }

.base--inline-label,
.base--STYLED label {
  display: inline; }

.base--radio,
.base--STYLED input[type="radio"] {
  display: none; }
  .base--radio + label,
  .base--STYLED input[type="radio"] + label {
    position: relative; }
    .base--radio + label:before,
    .base--STYLED input[type="radio"] + label:before {
      display: inline-block;
      width: 1em;
      height: 1em;
      margin-right: 1rem;
      vertical-align: middle;
      border: 1px solid #aeaeae;
      border-radius: 50%;
      content: '';
      -webkit-transform: translateY(-0.125em);
          -ms-transform: translateY(-0.125em);
              transform: translateY(-0.125em); }
  .base--radio:checked + label:before,
  .base--STYLED input[type="radio"]:checked + label:before {
    background: -webkit-radial-gradient(#323232 40%, transparent 40%);
    background: radial-gradient(#323232 40%, transparent 40%); }

.base--color-input,
.base--STYLED input[type="color"] {
  height: 3em;
  padding: .25em;
  background: #fff; }

.base--range-input,
.base--STYLED input[type="range"] {
  height: 0.5em;
  padding: 0;
  background-color: #fff;
  border-radius: 0.5em;
  box-shadow: inset 0 0 0 0.125em #325c80; }
  .base--range-input:focus,
  .base--STYLED input[type="range"]:focus {
    outline: 0;
    box-shadow: inset 0 0 0 0.125em #325c80; }
  .base--range-input:disabled,
  .base--STYLED input[type="range"]:disabled {
    opacity: .5; }
  .base--range-input::-moz-range-track,
  .base--STYLED input[type="range"]::-moz-range-track {
    height: 0.5em;
    padding: 0;
    background-color: #fff;
    border-radius: 0.5em;
    box-shadow: inset 0 0 0 0.125em #325c80; }
  .base--range-input::-webkit-slider-thumb,
  .base--STYLED input[type="range"]::-webkit-slider-thumb {
    -webkit-appearance: none;
    width: 1.5em;
    height: 1.5em;
    background: #fff;
    border-radius: 1.5em;
    box-shadow: inset 0 0 0 0.1875em #325c80;
    -webkit-transition-duration: .5s;
            transition-duration: .5s; }
  .base--range-input:active::-webkit-slider-thumb,
  .base--STYLED input[type="range"]:active::-webkit-slider-thumb {
    box-shadow: inset 0 0 0 1.25em #325c80;
    width: 1.875em;
    height: 1.875em; }
  .base--range-input::-moz-range-thumb,
  .base--STYLED input[type="range"]::-moz-range-thumb {
    -moz-appearance: none;
    width: 1.5em;
    height: 1.5em;
    background: #fff;
    border-radius: 1.5em;
    box-shadow: inset 0 0 0 0.1875em #325c80;
    transition-duration: .5s; }
  .base--range-input:active::-moz-range-thumb,
  .base--STYLED input[type="range"]:active::-moz-range-thumb {
    box-shadow: inset 0 0 0 1.25em #325c80;
    width: 1.875em;
    height: 1.875em; }

.base--textarea,
.base--STYLED textarea {
  width: 100%;
  padding: 0.6em 1em;
  font-size: 1em;
  font-weight: 300;
  border: 2px solid #ececec;
  background-color: #fff; }
  .base--textarea:focus,
  .base--STYLED textarea:focus {
    outline: #3B99FC auto 5px;
    border-color: #ececec; }
  .base--textarea:disabled,
  .base--STYLED textarea:disabled {
    background-color: #ececec; }

.base--checkbox,
.base--STYLED input[type="checkbox"] {
  display: none; }
  .base--checkbox + label,
  .base--STYLED input[type="checkbox"] + label {
    position: relative; }
    .base--checkbox + label:before,
    .base--STYLED input[type="checkbox"] + label:before {
      display: inline-block;
      width: 1em;
      height: 1em;
      margin-right: 1rem;
      vertical-align: middle;
      border: 1px solid #aeaeae;
      content: '';
      -webkit-transform: translateY(-0.125em);
          -ms-transform: translateY(-0.125em);
              transform: translateY(-0.125em); }
  .base--checkbox:checked + label:before,
  .base--STYLED input[type="checkbox"]:checked + label:before {
    background: #323232;
    box-shadow: inset 0 0 0 0.66667px #fff; }

.base--select,
.base--STYLED select {
  border-radius: 0;
  -webkit-appearance: none;
  -moz-appearance: none;
  appearance: none;
  background-image: url("data:image/svg+xml,%3Csvg%20xmlns%3D%22http%3A%2F%2Fwww%2Ew3%2Eorg%2F2000%2Fsvg%22%20viewbox%3D%220%200%2014%2014%20true%22%20xml%3Aspace%3D%22preserve%22%3E%3Cpolygon%20fill%3D%22%23325c80%22%20points%3D%220%2C0%206%2E825%2C14%2014%2C0%20%22%2F%3E%3C%2Fsvg%3E");
  background-size: 1em 1em;
  background-repeat: no-repeat;
  background-position: calc(100% - .3em) 1em; }

.base--button,
.base--STYLED button {
  padding: 0.5em 1em;
  color: #a53725;
  font-weight: bold;
  background-color: transparent;
  border: 2px solid #d74108;
  -webkit-transition: 0.2s;
  transition: 0.2s;
  display: inline-block; }
  .base--button:hover,
  .base--STYLED button:hover, .base--button:focus,
  .base--STYLED button:focus {
    color: #fff;
    background-color: #d74108; }

.base--button[type='submit'],
.base--STYLED button[type='submit'] {
  padding: 0.5em 1em;
  color: white;
  font-weight: bold;
  background-color: #325c80;
  border: 2px solid #325c80;
  -webkit-transition: 0.2s;
  transition: 0.2s;
  display: inline-block; }
  .base--button[type='submit']:hover, .base--button[type='submit']:focus,
  .base--STYLED button[type='submit']:hover,
  .base--STYLED button[type='submit']:focus {
    color: #fff;
    background-color: #325c80; }
  .base--button[type='submit']:focus, .base--button[type='submit']:hover,
  .base--STYLED button[type='submit']:focus,
  .base--STYLED button[type='submit']:hover {
    padding: 0.5em 1em;
    color: #a53725;
    font-weight: bold;
    background-color: #264a60;
    border: 2px solid #264a60;
    -webkit-transition: 0.2s;
    transition: 0.2s;
    display: inline-block; }
    .base--button[type='submit']:focus:hover, .base--button[type='submit']:focus:focus, .base--button[type='submit']:hover:hover, .base--button[type='submit']:hover:focus,
    .base--STYLED button[type='submit']:focus:hover,
    .base--STYLED button[type='submit']:focus:focus,
    .base--STYLED button[type='submit']:hover:hover,
    .base--STYLED button[type='submit']:hover:focus {
      color: #fff;
      background-color: #264a60; }

.base--button[type='reset'],
.base--STYLED button[type='reset'] {
  background-color: #fff;
  border: 3px solid #aeaeae;
  color: #5a5a5a; }
  .base--button[type='reset']:hover,
  .base--STYLED button[type='reset']:hover {
    background-color: #5a5a5a;
    border: 3px solid #5a5a5a;
    color: #fff; }

.base--hr {
  border-top: 2px solid #ececec; }

.base--hr,
.base--STYLED hr {
  border-top: 2px solid #ececec; }

.base--a,
.base--STYLED a, .train--clear-button {
  color: #a53725; }
  .base--a:hover,
  .base--STYLED a:hover, .train--clear-button:hover, .base--a:focus,
  .base--STYLED a:focus, .train--clear-button:focus {
    color: #aeaeae; }

.base--em,
.base--STYLED em {
  font-style: italic; }

.base--strong,
.base--STYLED strong {
  font-weight: 700; }

.base--p,
.base--STYLED p {
  font-size: 1em;
  color: #5a5a5a;
  margin-top: 0; }

.base--code,
.base--STYLED code {
  padding: .2em .5em;
  font-size: .8em;
  color: #d74108;
  outline: 1px solid rgba(119, 118, 119, 0.25); }

.base--pre,
.base--STYLED pre, pre[class^="language-"],
pre[class*=" language-"], .base--pre code,
.base--STYLED pre code, pre[class^="language-"] code,
pre[class*=" language-"] code, .base--pre .base--code,
.base--STYLED pre .base--code, pre[class^="language-"] .base--code,
pre[class*=" language-"] .base--code {
  display: block;
  -webkit-hyphens: none;
     -moz-hyphens: none;
      -ms-hyphens: none;
          hyphens: none;
  word-spacing: normal;
  text-align: left;
  word-break: normal;
  white-space: pre;
  word-wrap: normal;
  direction: ltr;
  -moz-tab-size: 2;
    -o-tab-size: 2;
       tab-size: 2;
  overflow-y: overlay; }

.base--pre,
.base--STYLED pre, pre[class^="language-"],
pre[class*=" language-"] {
  margin: .5em 0;
  overflow: auto;
  border: 1px solid rgba(119, 118, 119, 0.25); }
  .base--pre code,
  .base--STYLED pre code, pre[class^="language-"] code,
  pre[class*=" language-"] code, .base--pre .base--code,
  .base--STYLED pre .base--code, pre[class^="language-"] .base--code,
  pre[class*=" language-"] .base--code {
    padding: 1em;
    font-size: 1em;
    outline: 0; }

.base--ul,
.base--STYLED ul, .base--ol,
.base--STYLED ol {
  display: table;
  padding-left: 0;
  margin-left: 0;
  list-style: none; }
  .base--ul li,
  .base--STYLED ul li, .base--ol li,
  .base--STYLED ol li, .base--ul .base--li,
  .base--STYLED ul .base--li, .base--ol .base--li,
  .base--STYLED ol .base--li {
    display: table-row;
    counter-increment: table-ol; }
    .base--ul li:before,
    .base--STYLED ul li:before, .base--ol li:before,
    .base--STYLED ol li:before, .base--ul .base--li:before,
    .base--STYLED ul .base--li:before, .base--ol .base--li:before,
    .base--STYLED ol .base--li:before {
      display: table-cell;
      padding-right: .4em;
      text-align: right; }

.base--ul li:before,
.base--STYLED ul li:before, .base--ul .base--li:before,
.base--STYLED ul .base--li:before {
  content: "•"; }

.base--ol li:before,
.base--STYLED ol li:before, .base--ol .base--li:before,
.base--STYLED ol .base--li:before {
  content: counter(table-ol) "."; }

.base--blockquote,
.base--STYLED blockquote {
  padding: 0em 1.5em;
  margin-right: 1em;
  margin-left: 1em;
  font-style: italic;
  color: #5a5a5a;
  border-left: 0.25em solid #6d120f; }

.base--table,
.base--STYLED table {
  width: 100%; }

.base--thead,
.base--STYLED thead {
  font-weight: bold;
  color: #fff;
  background-color: #325c80; }

.base--td,
.base--STYLED td {
  padding: 1em; }

.base--tr:nth-of-type(even),
.base--STYLED tr:nth-of-type(even) {
  background-color: #ececec; }

.loader {
  width: 100%; }
  .smil .loader--fallback {
    display: none; }
  .no-smil .loader--fallback,
  .no-svg .loader--fallback {
    display: block; }
  .no-svg .loader--svg,
  .no-smil .loader--svg {
    display: none; }

.radiogroup {
  list-style: none; }

.radiogroup--item {
  margin-bottom: .5em; }

pre[class^="language-"],
pre[class*=" language-"] {
  background: #323232; }
  pre[class^="language-"] > code[class^="language-"],
  pre[class^="language-"] > code[class*=" language-"],
  pre[class*=" language-"] > code[class^="language-"],
  pre[class*=" language-"] > code[class*=" language-"] {
    color: #e0e0e0; }

.token.prolog,
.token.doctype,
.token.cdata,
.token.punctuation {
  color: #fff; }

.token.comment {
  color: #aeaeae; }

.token.tag,
.token.constant,
.token.symbol,
.token.deleted,
.token.keyword {
  color: #ff71d4; }

.token.boolean,
.token.number {
  color: #d7aaff; }

.token.selector,
.token.attr-name,
.token.char,
.token.builtin,
.token.inserted,
.token.function {
  color: #b4e051; }

.token.operator,
.token.entity,
.token.url,
.language-css .token.string,
.style .token.string,
.token.variable {
  color: #e0e0e0; }

.token.atrule,
.token.string,
.token.attr-value {
  color: #fde876; }

.token.property {
  color: #7cc7ff; }

.token.regex,
.token.important {
  color: #ffa573; }

.token.important,
.token.bold {
  font-weight: bold; }

.token.italic {
  font-style: italic; }

.token.entity {
  cursor: help; }

.icon-hyperlink--button_BLANK {
  background-color: transparent;
  border: none;
  text-decoration: underline;
  padding: 0rem;
  margin: 0rem;
  color: #a53725; }
  .icon-hyperlink--button_BLANK:hover, .icon-hyperlink--button_BLANK:focus {
    color: #aeaeae; }

.icon-hyperlink .icon {
  color: #a53725; }

.icon-hyperlink .icon-reset {
  font-size: 1.5em; }

.panel {
  background-color: #f4f4f4;
  border: 2px solid #ececec;
  padding: 0 1rem 1rem; }

.hr-title {
  margin-top: 3rem; }
  .hr-title + .hr-title--title {
    margin-top: -1.96rem;
    margin-bottom: 0rem;
    background: white;
    display: inline-block;
    position: absolute;
    padding-right: 1rem; }

.wordmark {
  cursor: pointer;
  margin-top: 1rem;
  margin-left: 1rem;
  margin-bottom: 0.5rem;
  display: inline-block;
  font-size: 1.062em;
  text-decoration: none; }
  .wordmark--left {
    color: #fdfdfd;
    font-weight: 300; }
  .wordmark--right {
    color: #ffffff;
    font-weight: 500; }
  @media (min-width: 700px) {
    .wordmark {
      margin-bottom: 1rem;
      float: left; } }
  @media (min-width: 768px) {
    .wordmark {
      margin-left: 0; } }

.heading-nav {
  margin-right: 0.5rem;
  margin-top: 0; }
  @media (min-width: 700px) {
    .heading-nav {
      float: right; } }
  @media (min-width: 768px) {
    .heading-nav {
      margin-right: 0; } }
  .heading-nav--li {
    display: block;
    margin-top: 1rem; }
    @media (min-width: 700px) {
      .heading-nav--li {
        margin-top: 0rem;
        display: inline-block; } }
  .heading-nav--item {
    color: #c7c7c7;
    text-decoration: none;
    cursor: pointer;
    display: inline-block;
    padding-left: 0.75em;
    border-left: 0.25em solid #404041; }
    .heading-nav--item:focus, .heading-nav--item:hover {
      border-left: 0.25em solid #5596E6;
      color: #ffffff; }
    @media (min-width: 700px) {
      .heading-nav--item {
        margin-top: 1rem;
        padding-bottom: 1rem;
        padding-left: 0.5rem;
        padding-right: 0.5rem;
        border-left: 0;
        border-bottom: 0.25em solid #404041; }
        .heading-nav--item:focus, .heading-nav--item:hover {
          border-left: 0;
          border-bottom: 0.25em solid #5596E6; } }

.icon-hyperlink {
  float: right; }
  .icon-hyperlink button[type="reset"] {
    background-color: transparent;
    border: none;
    text-decoration: underline;
    padding: 0rem;
    margin: 0rem;
    color: #a53725; }
    .icon-hyperlink button[type="reset"]:hover, .icon-hyperlink button[type="reset"]:focus {
      color: #aeaeae; }
  .icon-hyperlink .icon {
    color: #a53725; }
  .icon-hyperlink .icon-reset {
    font-size: 1.5em; }

.banner--service-icon {
  vertical-align: middle;
  margin-top: 0.5rem; }
  @media (min-width: 500px) {
    .banner--service-icon {
      width: 6.25em; } }
  @media (min-width: 700px) {
    .banner--service-icon {
      width: 8.125em; } }

.banner--service-icon_INLINE {
  vertical-align: middle;
  display: inline;
  height: 1.25em;
  display: none;
  margin-top: -0.275em; }
  @media (min-width: 500px) {
    .banner--service-icon_INLINE {
      display: none; } }

.banner--service-icon-container {
  display: none;
  width: 100%;
  clear: right;
  float: right;
  margin-right: 0; }
  @media (min-width: 500px) {
    .banner--service-icon-container {
      display: block;
      margin-top: 1rem; } }
  @media (min-width: 700px) {
    .banner--service-icon-container {
      width: 16.66667%;
      clear: right;
      float: left;
      padding-right: 1rem;
      display: inline-block; } }

@media (min-width: 700px) {
  .banner--service-info {
    width: 83.33333%;
    clear: right;
    float: left;
    margin-left: 0;
    margin-right: 0%;
    display: inline-block; } }

.banner--service-title {
  width: 100%;
  clear: right;
  float: right;
  margin-right: 0; }

.banner--service-links {
  margin-left: 1rem;
  margin-left: 1.35rem; }

.banner--service-link-item {
  display: block;
  margin-top: 0; }
  @media (min-width: 700px) {
    .banner--service-link-item {
      display: inline-block;
      margin-right: 1rem; } }

.tab-panels {
  background-color: #f4f4f4;
  border: 2px solid #ececec;
  padding: 0 1rem 1rem;
  margin-top: 2rem; }
  .tab-panels--tab-list {
    border-bottom: 2px solid #ececec; }
  .tab-panels--tab-list-item {
    display: inline-block; }
  .tab-panels--tab {
    display: block;
    text-decoration: none;
    padding: 0 1rem 1rem; }
    .tab-panels--tab:focus, .tab-panels--tab:hover {
      border-bottom: 6px solid #6d120f;
      color: #6d120f; }
    .tab-panels--tab.active {
      font-weight: 700;
      border-bottom: 6px solid #a53725; }
  .tab-panels--tab-content .base--textarea {
    min-height: 11.7rem;
    margin-top: 0rem; }
  .tab-panels--tab-pane {
    display: none;
    margin-top: 0rem; }
    .tab-panels--tab-pane.active {
      display: block; }

.tab-views {
  background-color: transparent;
  border: none;
  margin-top: 0rem;
  padding: 0rem; }
  @media (min-width: 768px) {
    .tab-views {
      padding: 1rem; } }
  .tab-views--tab-list {
    text-align: center;
    border: none; }
  .tab-views--tab-list-item {
    text-align: center;
    border: none;
    margin-top: 1rem;
    margin-left: 1rem;
    display: inline-block; }
    .tab-views--tab-list-item:hover {
      border: none; }
  .tab-views--tab {
    display: inline-block;
    padding: 0 1rem 0.5rem;
    font-size: 1.5rem;
    color: #121212; }
    .tab-views--tab:focus, .tab-views--tab:hover {
      border-bottom: 5px solid #336588;
      color: #336588; }
    .tab-views--tab.disabled {
      color: #c7c7c7; }
      .tab-views--tab.disabled:focus, .tab-views--tab.disabled:hover {
        border: none;
        color: #c7c7c7;
        cursor: default; }
    .tab-views--tab.active {
      font-weight: 700;
      color: #336588;
      border-bottom: 5px solid #336588; }
  .tab-views--tab-pane {
    margin-top: 2rem; }

.use--header {
  margin-top: 1rem;
  margin-bottom: 1rem; }

.use--example-radio {
  display: none; }
.use--example-radio:checked + .use--example-thumb {
  box-shadow: 0px 0px 0px 3px #336588;
}

.use--example-thumb {
  margin-top: 0rem;
  width: calc(50% - 0.15rem);
  margin-right: 0.3rem;
  margin-bottom: 0.3rem;
  float: left;
  position: relative;
  display: inline-block;
  height: 100px;
  cursor: pointer;
  transition: 0.15s;
  overflow: hidden; }
  .use--example-thumb:nth-of-type(2n) {
    margin-right: 0rem;
  }
  .use--example-thumb:hover {
    z-index: 1;
    box-shadow: 0px 0px 0px 3px #336588; }
  @media (min-width: 768px) {
    .use--example-thumb {
      width: calc(12.5% - 0.2625rem);
      margin-right: 0.3rem;
    }
    .use--example-thumb:nth-of-type(2n) {
      margin-right: 0.3rem;
    }
  }

div.use--dropzone {
  width: calc(50% - 0.15rem);
  float: left;
  display: inline-block;
  margin-right: 0rem;
  margin-top: 0rem;
  text-align: center;
}
@media (min-width: 768px) {
  div.use--dropzone {
    width: calc(12.5% - 0.2625rem);
  }
}

.use--example-image {
  position: absolute;
  left: -9999px;
  right: -9999px;
  top: -9999px;
  bottom: -9999px;
  margin: auto;
  max-width: initial;
  width: 100%; }
  .use--example-image.landscape {
    height: 100%;
    width: auto; }

.use--example-image-overlay {
  width: 100%;
  height: 100%;
  position: absolute;
  background-color: #7cc7ff;
  opacity: 0;
  -webkit-transition: 0.2s;
  transition: 0.2s;
  margin-top: 0rem; }

.use--example-images_car_vs_truck {
  display: none; }

.use--example-images_pizza_vs_spaghetti {
  display: none; }

.use--example-images_golden_retrievers_vs_dogs {
  display: none; }

.use--example-images_baseball_vs_cricket {
  display: none; }

.use--file-input {
  display: none; }

.use--file-input-button {
  cursor: pointer;
  border: 2px dashed #c7c7c7;
  padding: 0.25rem;
  font-weight: 400;
  height: 100%;
  background-color: #f1f1f1;
  color: #777677;
  -webkit-transition: 0.2s;
  transition: 0.2s;
  display: block;
  font-size: 0.65rem; }
  .use--file-input-button:hover {
    background-color: transparent;
    color: #777677; }
  .use--file-input-button .base--a {
    text-decoration: underline; }
  .use--file-input-button.dragover {
    border-color: #5596e6;
    background-color: #c0e6ff; }
  .use--file-input-button-big-plus {
    font-size: 3.5em;
    font-weight: 300;
    line-height: 1;
    margin-bottom: 0.25rem; }

.use--url {
  margin-top: 1.5rem; }

.use--url-input {
  font-size: 0.9rem;
  font-weight: 400;
  border-width: 2px;
  border-color: #c7c7c7;
  padding: 0.5rem 0.75rem;
  -webkit-transition: 0.2s;
  width: 100%;
  transition: 0.2s;
  margin-top: 0rem; }
  .use--url-input:focus {
    outline: 2px solid #5596e6; }
  .use--url-input_error:focus {
    background-color: #ffa5b4;
    outline-color: #e71d32;
    color: #ad1625; }
    .use--url-input_error:focus::-webkit-input-placeholder {
      color: white; }
    .use--url-input_error:focus:-moz-placeholder {
      color: white; }
    .use--url-input_error:focus::-moz-placeholder {
      color: white; }
    .use--url-input_error:focus:-ms-input-placeholder {
      color: white; }
  @media (min-width: 768px) {
    .use--url-input {
      max-width: 19.5rem;
    }
  }

.use--invalid-image-url {
  color: #e71d32;
  margin-bottom: 1rem; }

.use--invalid-url {
  color: #e71d32;
  margin-bottom: 1rem; }

.use--output-image-container {
  width: 100%;
  display: block;
  max-width: 300px;
  height: 300px;
  position: relative;
  margin: 0rem auto;
  overflow: hidden; }
  @media (min-width: 768px) {
    .use--output-image-container {
      max-width: 100%;
      margin: 0rem; } }

.use--output-image {
  position: absolute;
  left: -9999px;
  right: -9999px;
  top: -9999px;
  bottom: -9999px;
  margin: auto;
  max-width: initial;
  display: block;
  width: 100%; }
  .use--output-image.landscape {
    height: 100%;
    width: auto; }

.use--output-thead {
  border-bottom: 3px solid #ececec;
  background-color: transparent;
  font-weight: 300; }

.use--output-tr.base--tr:nth-of-type(even),
.use--output-tr.base--STYLED tr:nth-of-type(even) {
  background-color: transparent; }

.use--output-td {
  padding: 1rem 0rem;
  color: #959595; }
  @media (min-width: 768px) {
    .use--output-td {
      padding: 1rem; } }
  .use--output-tr .use--output-td:nth-of-type(2n) {
    text-align: center; }
  .use--output-tr:nth-of-type(1) .use--output-td {
    font-size: 1.25em;
    font-weight: 300; }
  .use--output-thead .use--output-td {
    padding-top: 0rem;
    color: #323232; }
  .use--output-td_positive {
    color: #4b8400; }
  .use--output-td_medium {
    color: #ff7832; }
  .use--output-td_negative {
    color: #e71d32; }

.use--output-note {
  margin-top: 2rem;
  color: #777677;
  font-size: 0.9rem; }

.use--hr {
  border-top-width: 3px; }

.use--train-button {
  padding: 0.5em 1em;
  color: white;
  font-weight: bold;
  background-color: #325c80;
  border: 2px solid #325c80;
  -webkit-transition: 0.2s;
  transition: 0.2s;
  display: inline-block;
  display: block;
  width: 100%;
  font-weight: 300; }
  .use--train-button:hover, .use--train-button:focus {
    color: #fff;
    background-color: #325c80; }
  .use--train-button:focus, .use--train-button:hover {
    padding: 0.5em 1em;
    color: #a53725;
    font-weight: bold;
    background-color: #264a60;
    border: 2px solid #264a60;
    -webkit-transition: 0.2s;
    transition: 0.2s;
    display: inline-block; }
    .use--train-button:focus:hover, .use--train-button:focus:focus, .use--train-button:hover:hover, .use--train-button:hover:focus {
      color: #fff;
      background-color: #264a60; }
  .use--train-button:focus, .use--train-button:hover {
    font-weight: 300; }
  @media (min-width: 768px) {
    .use--train-button {
      width: 48.93617%;
      margin-right: 2.12766%;
      float: left; } }

.train--header {
  margin-top: 1rem;
  margin-bottom: 1rem; }

.train--input {
  margin-top: 0rem; }

.train--text {
  font-size: 0.9rem;
  color: #777677;
  margin-top: 1rem; }

.train--input-error-message {
  display: none;
  color: #e71d32; }

.train--browser-warning {
  display: none;
  margin-top: 1.5rem;
}

.train--url-input {
  padding: 1rem 2rem;
  margin-top: 0rem;
  font-size: 0.9rem;
  border-width: 2px;
  border-color: #c7c7c7;
  -webkit-transition: 0.2s;
  transition: 0.2s; }
  .train--url-input:focus {
    outline: 2px solid #5596e6; }
  .train--url-input_error:focus {
    background-color: #ffa5b4;
    outline-color: #e71d32;
    color: #ad1625; }
    .train--url-input_error:focus::-webkit-input-placeholder {
      color: white; }
    .train--url-input_error:focus:-moz-placeholder {
      color: white; }
    .train--url-input_error:focus::-moz-placeholder {
      color: white; }
    .train--url-input_error:focus:-ms-input-placeholder {
      color: white; }

@media (min-width: 768px) {
  .train--positive-input {
    width: 48.93617%;
    margin-right: 2.12766%;
    float: left; } }

.train--input-positive-error-message {
  display: none;
  color: #e71d32; }

.train--input-negative-error-message {
  display: none;
  color: #e71d32; }

@media (min-width: 768px) {
  .train--negative-input {
    width: 48.93617%;
    float: left;
    margin-top: 0rem; } }

.train--file-input {
  display: none; }

.train--file-input-button {
  cursor: pointer;
  border: 2px dashed #c7c7c7;
  padding: 1rem 2rem;
  font-weight: 400;
  color: #777677;
  -webkit-transition: 0.2s;
  transition: 0.2s;
  padding: 1rem 2rem;
  font-size: 0.9rem;
  display: block; }
  .train--file-input-button:hover {
    background-color: transparent;
    color: #777677; }
  .train--file-input-button .base--a {
    text-decoration: underline; }
  .train--file-input-button.dragover {
    border-color: #5596e6;
    background-color: #c0e6ff; }

.train--file-indicator {
  margin-top: 0rem;
  display: none; }

.train--file-meter {
  width: 100%;
  height: 1.2rem;
  background-color: #c7c7c7;
  border: 2px solid #c7c7c7; }

.train--file-meter-percent {
  width: 50%;
  height: 100%;
  background-color: #e71d32;
  -webkit-transition: 0.2s;
  transition: 0.2s; }
  .train--file-meter-percent_medium {
    background-color: #fdd600; }
  .train--file-meter-percent_good {
    background-color: #4b8400; }

.train--file-indicator-text {
  font-size: 0.9rem;
  margin-top: 0.5rem; }

.train--file-preview-container {
  display: none; }

.train--file-preview {
  max-height: 246px;
  overflow: auto;
  text-align: center; }
.train--limit-exceeded-message {
  color: #e71d32;
  display: none; }
.train--file-preview-thumb {
  position: relative;
  display: inline-block;
  width: 2rem;
  height: 2rem;
  float: left;
  margin-top: 0rem;
  margin-right: 0.2rem;
  margin-bottom: 0.2rem;
  overflow: hidden; }

.train--file-preview-image {
  position: absolute;
  left: -9999px;
  right: -9999px;
  top: -9999px;
  bottom: -9999px;
  margin: auto;
  max-width: initial;
  height: 100%;
  width: 100%; }

.train--train-button {
  padding: 0.5em 1em;
  color: white;
  font-weight: bold;
  background-color: #325c80;
  border: 2px solid #325c80;
  -webkit-transition: 0.2s;
  transition: 0.2s;
  display: inline-block;
  display: block;
  width: 100%;
  font-weight: 300;
  margin-top: 1rem;
  margin-bottom: 1rem; }
  .train--train-button:hover, .train--train-button:focus {
    color: #fff;
    background-color: #325c80; }
  .train--train-button:focus, .train--train-button:hover {
    padding: 0.5em 1em;
    color: #a53725;
    font-weight: bold;
    background-color: #264a60;
    border: 2px solid #264a60;
    -webkit-transition: 0.2s;
    transition: 0.2s;
    display: inline-block; }
    .train--train-button:focus:hover, .train--train-button:focus:focus, .train--train-button:hover:hover, .train--train-button:hover:focus {
      color: #fff;
      background-color: #264a60; }
  .train--train-button:focus, .train--train-button:hover {
    font-weight: 300; }
  .train--train-button:disabled {
    background-color: #959595;
    border-color: #959595; }
  .train--train-button:disabled:focus, .train--train-button:disabled:hover {
    background-color: #959595;
    border-color: #959595; }

.train--bundles {
  margin-top: 2rem; }

.train--bundle {
  position: relative;
  margin-top: 0rem;
  margin-bottom: 1rem;
  padding: 1rem;
  background-color: #f4f4f4; }
  .train--bundle:nth-of-type(2n) {
    margin-right: 0rem; }
  @media (min-width: 768px) {
    .train--bundle {
      width: 48.93617%;
      margin-right: 2.12766%;
      float: left; } }

.train--overlay {
  position: absolute;
  top: 0rem;
  left: 0rem;
  margin-top: 0rem;
  background-color: rgba(18, 18, 18, 0.5);
  width: 100%;
  height: 100%;
  display: table; }

.train--overlay-more {
  display: table-cell;
  vertical-align: middle;
  text-align: center;
  color: white; }

.train--bundle-thumb-container {
  width: calc(20% - 0.2rem);
  margin-right: 0.25rem;
  display: inline-block;
  float: left;
  position: relative;
  margin-top: 0rem;
  margin-bottom: 0.25rem;
  height: 60px;
  overflow: hidden; }
  .train--bundle-thumb-container:nth-of-type(5n) {
    margin-right: 0rem; }
  .train--bundle-thumb-container:nth-child(5n+1):nth-last-child(-n+5),
  .train--bundle-thumb-container:nth-child(5n+1):nth-last-child(-n+5) ~ .train--bundle-thumb-container {
    margin-bottom: 0rem; }

.train--bundle-thumb {
  position: absolute;
  left: -9999px;
  right: -9999px;
  top: -9999px;
  bottom: -9999px;
  margin: auto;
  max-width: initial;
  width: 100%; }
  .train--bundle-thumb.landscape {
    height: 100%;
    width: auto; }

.train--bundle-header {
  font-size: 1.25em;
  margin-top: 0rem; }

.train--bundle-sub-header {
  font-size: 0.9rem;
  color: #777677;
  font-weight: 400;
  margin-top: 0.25rem; }

.train--bundle-select-all {
  position: absolute;
  top: 1rem;
  right: 1rem; }

.train--bundle-positive {
  margin-top: 0.25rem; }

.train--bundle-negative {
  margin-top: 0.25rem; }

.train--clear-button {
  background-color: transparent;
  border: none;
  text-decoration: underline;
  padding: 0rem;
  margin: 0rem;
  float: right; }

.train--file-loading {
  margin: 1rem auto 0rem;
  display: none; }

.train--loading {
  display: none; }

.train--error {
  display: none; }

.test--example-radio {
  display: none; }

.test--example-thumb {
  width: 31.91489%;
  margin-right: 2.12766%;
  float: left;
  position: relative;
  display: inline-block;
  height: 100px;
  cursor: pointer;
  margin-top: 0rem;
  margin-bottom: 1rem;
  overflow: hidden; }
  .test--example-thumb:nth-of-type(3n) {
    margin-right: 0rem; }
  @media (min-width: 768px) {
    .test--example-thumb {
      width: 14.89362%;
      margin-right: 2.12766%;
      float: left; }
      .test--example-thumb:nth-of-type(3n) {
        width: 14.89362%;
        margin-right: 2.12766%;
        float: left; }
      .test--example-thumb:nth-of-type(6n) {
        margin-right: 0rem; } }
  .test--example-thumb:hover .test--example-image-overlay {
    opacity: 0.5; }

.test--example-image {
  position: absolute;
  left: -9999px;
  right: -9999px;
  top: -9999px;
  bottom: -9999px;
  margin: auto;
  max-width: initial;
  width: 100%; }
  .test--example-image.landscape {
    height: 100%;
    width: auto; }

.test--example-image-overlay {
  width: 100%;
  height: 100%;
  position: absolute;
  background-color: #7cc7ff;
  opacity: 0;
  -webkit-transition: 0.2s;
  transition: 0.2s;
  margin-top: 0rem; }

.test--example-images_car_vs_truck {
  display: none; }

.test--example-images_pizza_vs_spaghetti {
  display: none; }

.test--example-images_golden_retrievers_vs_dogs {
  display: none; }

.test--example-images_baseball_vs_cricket {
  display: none; }

.test--file-input {
  display: none; }

.test--file-input-button {
  cursor: pointer;
  border: 2px dashed #c7c7c7;
  padding: 1rem 2rem;
  font-weight: 400;
  color: #777677;
  -webkit-transition: 0.2s;
  transition: 0.2s;
  display: block;
  font-size: 0.9rem; }
  .test--file-input-button:hover {
    background-color: transparent;
    color: #777677; }
  .test--file-input-button .base--a {
    text-decoration: underline; }
  .test--file-input-button.dragover {
    border-color: #5596e6;
    background-color: #c0e6ff; }

.test--url {
  margin-top: 1.5rem; }

.test--url-input {
  font-size: 0.9rem;
  font-weight: 400;
  border-width: 2px;
  border-color: #c7c7c7;
  padding: 0.5rem 2rem;
  -webkit-transition: 0.2s;
  transition: 0.2s;
  margin-top: 0rem; }
  .test--url-input:focus {
    outline: 2px solid #5596e6; }
  .test--url-input_error:focus {
    background-color: #ffa5b4;
    outline-color: #e71d32;
    color: #ad1625; }
    .test--url-input_error:focus::-webkit-input-placeholder {
      color: white; }
    .test--url-input_error:focus:-moz-placeholder {
      color: white; }
    .test--url-input_error:focus::-moz-placeholder {
      color: white; }
    .test--url-input_error:focus:-ms-input-placeholder {
      color: white; }

.test--invalid-image-url {
  color: #e71d32;
  margin-bottom: 1rem; }

.test--invalid-url {
  color: #e71d32;
  margin-bottom: 1rem; }

@media (min-width: 768px) {
  .test--output-left {
    width: 48.93617%;
    margin-right: 2.12766%;
    float: left;
    padding-right: 3rem; } }

.test--output-right {
  margin-top: 2rem; }
  @media (min-width: 768px) {
    .test--output-right {
      width: 48.93617%;
      float: left;
      margin-top: 0rem; } }

.test--output-image-container {
  width: 100%;
  display: block;
  max-width: 300px;
  height: 300px;
  position: relative;
  margin: 0rem auto;
  overflow: hidden; }
  @media (min-width: 768px) {
    .test--output-image-container {
      max-width: 100%;
      margin: 0rem; } }

.test--output-image {
  position: absolute;
  left: -9999px;
  right: -9999px;
  top: -9999px;
  bottom: -9999px;
  margin: auto;
  max-width: initial;
  display: block;
  width: 100%; }
  .test--output-image.landscape {
    height: 100%;
    width: auto; }

.test--output-thead {
  border-bottom: 3px solid #ececec;
  background-color: transparent;
  font-weight: 300; }

.test--output-tr.base--tr:nth-of-type(even),
.test--output-tr.base--STYLED tr:nth-of-type(even) {
  background-color: transparent; }

.test--output-td {
  padding: 1rem 0rem;
  color: #959595; }
  @media (min-width: 768px) {
    .test--output-td {
      padding: 1rem; } }
  .test--output-tr .test--output-td:nth-of-type(2n) {
    text-align: center; }
  .test--output-tr:nth-of-type(1) .test--output-td {
    font-size: 1.25em;
    font-weight: 300; }
  .test--output-thead .test--output-td {
    padding-top: 0rem;
    color: #323232; }
  .test--output-td_positive {
    color: #4b8400; }
  .test--output-td_medium {
    color: #ff7832; }
  .test--output-td_negative {
    color: #e71d32; }

.test--output-note {
  margin-top: 2rem;
  color: #777677; }

.test--classifier-images-title {
  cursor: pointer; }
  .toggled .test--classifier-images-title {
    display: none; }

.test--classifier-images-arrow {
  color: #ad1625;
  font-size: 1rem;
  margin-left: 1rem;
  vertical-align: middle;
  display: inline-block;
  margin-top: 0rem;
  position: absolute;
  right: 0rem;
  top: 0.5rem;
  cursor: pointer; }
  .toggled .test--classifier-images-arrow {
    -webkit-transform: rotateZ(-180deg);
        -ms-transform: rotate(-180deg);
            transform: rotateZ(-180deg); }

.test--classifier-images-toggle {
  position: relative; }

.test--classifier-images {
  display: none;
  margin-top: 0rem; }
  .toggled .test--classifier-images {
    display: block; }

@media (min-width: 768px) {
  .test--classifier-images-left {
    width: 48.93617%;
    margin-right: 2.12766%;
    float: left; } }

@media (min-width: 768px) {
  .test--classifier-images-right {
    width: 48.93617%;
    float: left;
    margin-top: 0rem; } }

.test--classifier-images-header {
  cursor: pointer; }

.test--classifier-images-thumb {
  width: calc(20% - 0.16rem);
  margin-right: 0.2rem;
  display: inline-block;
  float: left;
  margin-bottom: 0.2rem;
  position: relative;
  margin-top: 0rem;
  height: 100px;
  overflow: hidden; }
  .test--classifier-images-thumb:nth-of-type(5n) {
    margin-right: 0rem; }

.test--classifier-images-image {
  position: absolute;
  left: -9999px;
  right: -9999px;
  top: -9999px;
  bottom: -9999px;
  margin: auto;
  max-width: initial;
  width: 100%; }
  .test--classifier-images-image.landscape {
    height: 100%;
    width: auto; }

.test--classifier-images-link {
  float: right; }

.test--hr {
  border-top-width: 3px; }

.test--input-container {
  position: relative; }

.test--form {
  display: none; }
  .toggled .test--form {
    display: block; }

.test--header {
  cursor: pointer; }

.test--overlay {
  position: absolute;
  top: 0rem;
  left: 0rem;
  margin-top: 0rem;
  background-color: rgba(18, 18, 18, 0.5);
  width: 100%;
  height: 100%;
  display: table; }

.test--overlay-more {
  display: table-cell;
  vertical-align: middle;
  text-align: center;
  color: white; }

.loading--image {
  margin: 0rem auto;
  width: 10rem;
  height: auto;
  display: block; }

.loading--message {
  text-align: center;
  color: #4178be; }

.error--image {
  margin: 2rem auto;
  width: 6.5rem;
  height: auto;
  display: block; }

.error--message {
  color: #d74108;
  text-align: center; }

.square {
  background-color: #e0e0e0; }
  .square img {
    visibility: hidden;
    opacity: 0;
    -webkit-transition: 0.2s;
    transition: 0.2s; }
    .square img.loaded {
      visibility: visible;
      opacity: 1; }

@media (min-width: 768px) {
  ._demo--container {
    width: 760px;
    margin: 0rem auto; } }

@media (min-width: 1200px) {
  ._demo--container {
    width: 992px;
    margin: 0rem auto; } }

._demo--heading {
  background-color: #404041;
  margin-top: 0; }
  @media (min-width: 700px) {
    ._demo--heading {
      padding-bottom: 0; } }

._demo--banner {
  margin-top: 0;
  background-color: #f4f4f4;
  border-bottom: 2px solid #ececec; }

._content {
  padding: 2rem 1rem; }
  @media (min-width: 768px) {
    ._content {
      padding: 2rem 0rem; } }
  ._content--example-section-1 {
    margin-top: 2rem; }
    @media (min-width: 768px) {
      ._content--example-section-1 {
        width: 50%;
        clear: right;
        float: left;
        padding-right: 2rem; } }
  @media (min-width: 768px) {
    ._content--example-section-2 {
      width: 50%;
      clear: right;
      float: left;
      margin-left: 0;
      margin-right: 0%; } }

      .banner {
        padding: 1.5rem 1rem; }
        @media (min-width: 1200px) {
          .banner--service-container {
            width: 74.46809%;
            margin-left: 0%;
            margin-right: 2.12766%;
            float: left;
            display: block;
            margin-top: 0rem; } }
        .banner--service-icon {
          vertical-align: middle;
          margin-top: 0.5rem; }
          @media (min-width: 500px) {
            .banner--service-icon {
              width: 6.25rem; } }
          @media (min-width: 700px) {
            .banner--service-icon {
              width: 8.125rem; } }
        .banner--service-icon_INLINE {
          vertical-align: middle;
          display: inline;
          height: 1.25em;
          display: none;
          margin-top: -0.275em; }
          @media (min-width: 500px) {
            .banner--service-icon_INLINE {
              display: none; } }
        .banner--service-icon-container {
          width: 100%;
          margin-left: 0%;
          margin-right: 2.12766%;
          float: left;
          display: block;
          display: none; }
          @media (min-width: 700px) {
            .banner--service-icon-container {
              width: 14.89362%;
              margin-left: 0%;
              margin-right: 2.12766%;
              float: left;
              display: block; } }
        @media (min-width: 700px) {
          .banner--service-info {
            width: 82.97872%;
            margin-left: 0%;
            float: left;
            display: block;
            margin-top: 0rem; } }
        .banner--service-link-item {
          display: block;
          margin-top: 0; }
          @media (min-width: 700px) {
            .banner--service-link-item {
              display: inline-block;
              margin-right: 1rem; } }
        @media (min-width: 1200px) {
          .banner--service-resource-container {
            width: 23.40426%;
            margin-left: 0%;
            float: left;
            display: block;
            margin-top: 0rem;
            padding-top: 1rem; } }
        .banner--service-resource {
          width: 100%;
          margin-left: 0%;
          float: left;
          display: block; }
          @media (min-width: 700px) {
            .banner--service-resource {
              width: 82.97872%;
              margin-left: 17.02128%;
              float: left;
              display: block; } }
        .banner--service-resource .icon-link {
          margin-right: 0.25rem; }
        .banner--service-links {
          width: 100%;
          margin-left: 0%;
          float: left;
          display: block; }
          @media (min-width: 700px) {
            .banner--service-links {
              width: auto;
              float: none;
              margin-left: 0rem;
              margin-right: 0rem;
              display: block;
              width: 82.97872%;
              margin-left: 17.02128%;
              float: left;
              display: block; } }


/* James updates */

.tooltip {
  visibility: hidden;
  opacity: 0;
  transition: 0.2s;
  position: absolute;
  background-color: #325c80;
  color: white;
  font-weight: 300;
  bottom: 100%;
  margin: 0rem 0rem 1rem;
  padding: 1rem;
}
.tooltip:after {
  border: 0.5rem solid transparent;
  border-top-color: #325c80;
  position: absolute;
  top: 100%;
  left: 50%;
  margin: 0rem;
  margin-left: -0.5rem;
  width: 0rem;
  height: 0rem;
  display: block;
}

.use--output-data {
  width: 100%;
  display: flex;
  align-items: flex-start;
  justify-content: center;
}

.results-table--container {
  width: 100%;
  max-width: 33.333333333%;
  margin-left: 1rem;
  margin-top: 0rem;
}
.test--output-data .results-table--container {
  max-width: none;
}
<<<<<<< HEAD

=======
>>>>>>> f9f72382
.results-table--container:first-child {
  margin-left: 0rem;
}
.results-table--json {
  float: right;
  margin-bottom: 1rem;
}
.results-table {
  background-color: white;
  border: 1px solid #cfd2d2;
  margin-bottom: 1rem;
  color: #6f6d70;
}
.results-table .base--thead {
  border-bottom: none;
}
.results-table .base--td {
  vertical-align: middle;
  padding: 0.75em 1em;
}
.results-table .base--th {
  text-align: left;
  padding: 0.4em 1em;
  color: #6c6d70;
  font-weight: normal;
}
.results-table .base--th.results-table--header {
  vertical-align: middle;
  background-color: #f3f3f3;
  font-weight: bold;
}
.results-table .base--radio + label:before, .base--STYLED input[type="radio"] + label:before {
  margin: 0rem 0.5rem 0rem 1rem;
}
.base--tr:nth-of-type(even), .base--STYLED tr:nth-of-type(even) {
  background-color: transparent;
}
.results-table--score-cell {
  width: 7rem;
  width: 60%;
}
.results-table--score-item {
  display: flex;
  align-items: center;
  width: 100%;
}
.results-table--score-value {
  font-weight: 500;
  width: 20%;
  margin-right: 0.7rem;
}
.results-table--score-value_good {
  color: #00b040;
}
.results-table--score-value_ok {
  color: #f97402;
}
.results-table--score-value_bad {
  color: #da2839;
}
.results-table--meter-container {
  display: flex;
  align-items: center;
  margin-top: 0rem;
  width: 80%;
}
.results-table--meter-number {
  margin-top: 0rem;
  font-size: 0.6em;
  font-weight: bold;
}
.results-table--meter {
  margin-top: 0rem;
  width: 100%;
  height: 0.6rem;
  border: 1px solid #cfd2d2;
  border-radius: 3rem;
  position: relative;
  overflow: hidden;
  margin: 0rem 0.2rem;
}
.results-table--meter-fill {
  position: absolute;
  height: 100%;
  background-color: #f5d5bb;
  width: 50%;
  transition: 0.2s;
}
.results-table--meter-fill_good {
  background-color: #b9e7c9;
}
.results-table--meter-fill_ok {
  background-color: #f5d5bb;
}
.results-table--meter-fill_bad {
  background-color: #f4bac0;
}
.results-table--line-break {
  border-color: #cfd2d2;
  border-width: 1px;
  margin: 0.3rem 0rem;
}
.results-table .base--td.results-table--feedback {
  padding-bottom: 1.5em;
}
.results-table--feedback-thanks {
  margin-left: 2rem;
  display: none;
}

.bottom-banner {
  max-width: 100%;
  overflow-x: hidden;
}

.test--mismatch {
  font-size: 1.2rem;
  color: #777677;
}

.use--mismatch {
  background-color: white;
  border: 0rem solid white;
  margin-bottom: 1rem;
  font-size: 1.2rem;
  color: #777677;
}

form.dragover {
  border-color: #5596e6;
  background-color: #c0e6ff;
  opacity: 0.5;
}

.results-table--feedback-wowed {
  -webkit-transition: background-color 1s, color 1s;
  -moz-transition: background-color 1s, color 1s;
  -ms-transition: background-color 1s, color 1s;
  -o-transition: background-color 1s, color 1s;
  transition: background-color 1s, color 1s;
  width: inherit;
  background-color: #00b040;
  color: white;
}<|MERGE_RESOLUTION|>--- conflicted
+++ resolved
@@ -2195,24 +2195,32 @@
 
 .use--output-data {
   width: 100%;
-  display: flex;
-  align-items: flex-start;
-  justify-content: center;
+  display: block;
+}
+@media (min-width: 768px) {
+  .use--output-data {
+    display: flex;
+    align-items: flex-start;
+    justify-content: center;
+  }
 }
 
 .results-table--container {
   width: 100%;
-  max-width: 33.333333333%;
-  margin-left: 1rem;
+  max-width: none;
   margin-top: 0rem;
 }
+
+@media (min-width: 768px) {
+  .results-table--container {
+    max-width: 33.333333333%;
+    margin-left: 1rem;
+  }
+}
+
 .test--output-data .results-table--container {
   max-width: none;
 }
-<<<<<<< HEAD
-
-=======
->>>>>>> f9f72382
 .results-table--container:first-child {
   margin-left: 0rem;
 }
