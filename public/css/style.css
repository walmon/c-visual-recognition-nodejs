@charset "UTF-8";
/*
Basic usage:

.grid-column-5 {
  @include grid(5);
}
// last grid has no gutter on right
.grid-column-7 {
  @include grid(7, false);
}
*/
body, .base--input,
.base--STYLED input:not([type]), .base--color-input,
.base--STYLED input[type="color"], .base--date-input,
.base--STYLED input[type="date"], .base--datetime-local-input,
.base--STYLED input[type="datetime-local"], .base--email-input,
.base--STYLED input[type="email"], .base--file-input,
.base--STYLED input[type="file"], .base--hidden-input,
.base--STYLED input[type="hidden"], .base--month-input,
.base--STYLED input[type="month"], .base--number-input,
.base--STYLED input[type="number"], .base--password-input,
.base--STYLED input[type="password"], .base--range-input,
.base--STYLED input[type="range"], .base--search-input,
.base--STYLED input[type="search"], .base--tel-input,
.base--STYLED input[type="tel"], .base--text-input,
.base--STYLED input[type="text"], .base--time-input,
.base--STYLED input[type="time"], .base--url-input,
.base--STYLED input[type="url"], .base--week-input,
.base--STYLED input[type="week"], .base--select,
.base--STYLED select, .base--textarea,
.base--STYLED textarea {
  font-family: "Helvetica Neue", Helvetica, "Open Sans", Arial, "Lucida Grande", "Roboto", sans-serif; }

.base--code,
.base--STYLED code, .base--pre,
.base--STYLED pre, pre[class^="language-"],
pre[class*=" language-"], .base--pre code, pre[class^="language-"] code,
pre[class*=" language-"] code, .base--pre .base--code,
.base--STYLED pre .base--code, pre[class^="language-"] .base--code,
pre[class*=" language-"] .base--code {
  font-family: "Courier New", "Lucida Console", monospace; }

.icon {
  vertical-align: middle;
  display: inline; }

.base--div:before,
.base--STYLED div:before,
div:before, .base--article:before,
.base--STYLED article:before,
article:before, .tab-views--tab-list:before, .use--output-note:before, .test--output-note:before, .base--div:after,
.base--STYLED div:after,
div:after, .base--article:after,
.base--STYLED article:after,
article:after, .tab-views--tab-list:after, .use--output-note:after, .test--output-note:after {
  content: '';
  display: table;
  clear: both; }

.base--div,
.base--STYLED div,
div, .base--article,
.base--STYLED article,
article {
  box-sizing: border-box; }
  .base--div:before,
  .base--STYLED div:before,
  div:before, .base--article:before,
  .base--STYLED article:before,
  article:before, .base--div:after,
  .base--STYLED div:after,
  div:after, .base--article:after,
  .base--STYLED article:after,
  article:after {
    box-sizing: border-box; }

@font-face {
  font-family: "icons";
  src: url("../fonts/icon-fonts/icons.eot");
  src: url("../fonts/icon-fonts/icons.eot?#iefix") format("eot"), url("../fonts/icon-fonts/icons.woff") format("woff"), url("../fonts/icon-fonts/icons.ttf") format("truetype"), url("../fonts/icon-fonts/icons.svg#icons") format("svg"); }

.icon:before {
  font-family: "icons";
  -webkit-font-smoothing: antialiased;
  -moz-osx-font-smoothing: grayscale;
  font-style: normal;
  font-variant: normal;
  font-weight: normal;
  /* speak: none; only necessary if not using the private unicode range (firstGlyph option) */
  text-decoration: none;
  text-transform: none; }

.icon-alert:before {
  content: "\E001"; }

.icon-down-arrow:before {
  content: "\E002"; }

.icon-link:before {
  content: "\E003"; }

.icon-reset:before {
  content: "\E004"; }

.icon {
  vertical-align: middle;
  display: inline; }

/*! Reset/normalize hybrid with major contributions from normalize.css, html5doctor.com Reset Stylesheet, and http://html5reset.org/

* Sam Richard - http://snugug.com/
* Nicholas Gallagher, Jonathan Neal - http://necolas.github.io/normalize.css/
* Richard Clark - http://richclarkdesign.com
* Tim Murtaugh - http://monkeydo.biz/
*/
abbr,
address,
article,
aside,
audio,
b,
blockquote,
body,
canvas,
caption,
cite,
code,
dd,
del,
details,
dfn,
div,
dl,
dt,
em,
fieldset,
figcaption,
figure,
footer,
form,
h1,
h2,
h3,
h4,
h5,
h6,
header,
hgroup,
html,
i,
iframe,
img,
ins,
kbd,
label,
legend,
li,
mark,
main,
menu,
nav,
object,
ol,
p,
pre,
q,
samp,
section,
small,
span,
strong,
sub,
summary,
sup,
table,
tbody,
td,
tfoot,
th,
thead,
time,
tr,
ul,
var,
video {
  background: transparent;
  border: 0;
  font-size: 100%;
  margin: 0;
  outline: 0;
  padding: 0;
  vertical-align: baseline; }

html {
  -ms-text-size-adjust: 100%;
  -webkit-text-size-adjust: 100%; }

body {
  line-height: 1; }

article,
aside,
details,
figcaption,
figure,
footer,
header,
hgroup,
main,
menu,
nav,
section,
summary {
  display: block; }

audio,
canvas,
progress,
video {
  display: inline-block;
  vertical-align: baseline; }

audio:not([controls]) {
  display: none;
  height: 0; }

[hidden],
template {
  display: none; }

a {
  background-color: transparent;
  font-size: 100%;
  margin: 0;
  padding: 0;
  vertical-align: baseline; }

a:active,
a:hover {
  outline: 0; }

abbr[title],
dfn[title] {
  border-bottom: 1px dotted;
  cursor: help; }

ins {
  text-decoration: none; }

del {
  text-decoration: line-through; }

blockquote,
q {
  quotes: none; }

blockquote:before,
blockquote:after,
q:before,
q:after {
  content: '';
  content: none; }

ul {
  list-style: none; }

img {
  border: 0; }

svg:not(:root) {
  overflow: hidden; }

pre {
  overflow: auto;
  white-space: pre;
  white-space: pre-wrap;
  white-space: pre-line;
  word-wrap: break-word; }

code,
kbd,
pre,
samp {
  font-size: 1em;
  font-family: monospace, sans-serif; }

hr {
  display: block;
  height: 1px;
  border: 0;
  border-top: 1px solid;
  margin: 1em 0;
  padding: 0; }

button,
input,
optgroup,
select,
textarea {
  color: inherit;
  font: inherit;
  margin: 0; }

button,
input[type="button"] {
  overflow: visible; }

button,
select {
  text-transform: none; }

button,
html input[type="button"],
input[type="file"],
input[type="reset"],
input[type="submit"] {
  -webkit-appearance: button;
  cursor: pointer; }

button[disabled],
html input[disabled] {
  cursor: default; }

button::-moz-focus-inner,
input::-moz-focus-inner {
  border: 0;
  padding: 0; }

input {
  line-height: normal; }

input[type="checkbox"],
input[type="radio"] {
  padding: 0; }

input[type="number"]::-webkit-inner-spin-button,
input[type="number"]::-webkit-outer-spin-button {
  height: auto; }

input[type="search"]::-webkit-search-cancel-button,
input[type="search"]::-webkit-search-decoration {
  -webkit-appearance: none; }

legend {
  border: 0;
  padding: 0; }

textarea {
  overflow: auto; }

input,
select {
  vertical-align: middle; }

table {
  border-collapse: collapse;
  border-spacing: 0; }

td,
th {
  padding: 0; }

html {
  box-sizing: border-box; }

*, *:before, *:after {
  box-sizing: inherit; }

embed,
img,
object,
video {
  max-width: 100%;
  height: auto; }

body {
  line-height: 1.5; }

body {
  margin: 0; }
  body * + * {
    margin-top: 1rem; }

body {
  background: #fff;
  color: #121212; }

.base--h1,
.base--STYLED h1 {
  font-size: 2.44141em;
  font-weight: 700;
  color: #325c80; }
  @media (min-width: 500px) {
    .base--h1,
    .base--STYLED h1 {
      font-size: 4.20873em; } }

.base--h2,
.base--STYLED h2 {
  font-size: 1.95312em;
  font-weight: 700;
  color: #df591f; }

.base--h3,
.base--STYLED h3 {
  font-size: 1.5625em;
  font-weight: 400;
  color: #323232; }

.base--h4,
.base--STYLED h4 {
  font-size: 1.25em;
  font-weight: 400;
  color: #323232; }
  @media (min-width: 500px) {
    .base--h4,
    .base--STYLED h4 {
      font-size: 1.333em; } }

.base--h5,
.base--STYLED h5 {
  font-size: 1em;
  font-weight: 700;
  color: #5a5a5a; }

.base--h6,
.base--STYLED h6 {
  font-size: 1em;
  font-weight: 400;
  color: #5a5a5a; }

.base--input,
.base--STYLED input:not([type]), .base--color-input,
.base--STYLED input[type="color"], .base--date-input,
.base--STYLED input[type="date"], .base--datetime-local-input,
.base--STYLED input[type="datetime-local"], .base--email-input,
.base--STYLED input[type="email"], .base--file-input,
.base--STYLED input[type="file"], .base--hidden-input,
.base--STYLED input[type="hidden"], .base--month-input,
.base--STYLED input[type="month"], .base--number-input,
.base--STYLED input[type="number"], .base--password-input,
.base--STYLED input[type="password"], .base--range-input,
.base--STYLED input[type="range"], .base--search-input,
.base--STYLED input[type="search"], .base--tel-input,
.base--STYLED input[type="tel"], .base--text-input,
.base--STYLED input[type="text"], .base--time-input,
.base--STYLED input[type="time"], .base--url-input,
.base--STYLED input[type="url"], .base--week-input,
.base--STYLED input[type="week"], .base--select,
.base--STYLED select {
  width: 100%;
  padding: 0.6em 1em;
  font-size: 1em;
  font-weight: 300;
  border: 1px solid #325c80;
  background-color: #fff; }
  .base--input:focus,
  .base--STYLED input:focus:not([type]), .base--color-input:focus,
  .base--STYLED input[type="color"]:focus, .base--date-input:focus,
  .base--STYLED input[type="date"]:focus, .base--datetime-local-input:focus,
  .base--STYLED input[type="datetime-local"]:focus, .base--email-input:focus,
  .base--STYLED input[type="email"]:focus, .base--file-input:focus,
  .base--STYLED input[type="file"]:focus, .base--hidden-input:focus,
  .base--STYLED input[type="hidden"]:focus, .base--month-input:focus,
  .base--STYLED input[type="month"]:focus, .base--number-input:focus,
  .base--STYLED input[type="number"]:focus, .base--password-input:focus,
  .base--STYLED input[type="password"]:focus, .base--range-input:focus,
  .base--STYLED input[type="range"]:focus, .base--search-input:focus,
  .base--STYLED input[type="search"]:focus, .base--tel-input:focus,
  .base--STYLED input[type="tel"]:focus, .base--text-input:focus,
  .base--STYLED input[type="text"]:focus, .base--time-input:focus,
  .base--STYLED input[type="time"]:focus, .base--url-input:focus,
  .base--STYLED input[type="url"]:focus, .base--week-input:focus,
  .base--STYLED input[type="week"]:focus, .base--select:focus,
  .base--STYLED select:focus {
    outline: 2px solid #325c80;
    border-color: #325c80; }
  .base--input:disabled,
  .base--STYLED input:disabled:not([type]), .base--color-input:disabled,
  .base--STYLED input[type="color"]:disabled, .base--date-input:disabled,
  .base--STYLED input[type="date"]:disabled, .base--datetime-local-input:disabled,
  .base--STYLED input[type="datetime-local"]:disabled, .base--email-input:disabled,
  .base--STYLED input[type="email"]:disabled, .base--file-input:disabled,
  .base--STYLED input[type="file"]:disabled, .base--hidden-input:disabled,
  .base--STYLED input[type="hidden"]:disabled, .base--month-input:disabled,
  .base--STYLED input[type="month"]:disabled, .base--number-input:disabled,
  .base--STYLED input[type="number"]:disabled, .base--password-input:disabled,
  .base--STYLED input[type="password"]:disabled, .base--range-input:disabled,
  .base--STYLED input[type="range"]:disabled, .base--search-input:disabled,
  .base--STYLED input[type="search"]:disabled, .base--tel-input:disabled,
  .base--STYLED input[type="tel"]:disabled, .base--text-input:disabled,
  .base--STYLED input[type="text"]:disabled, .base--time-input:disabled,
  .base--STYLED input[type="time"]:disabled, .base--url-input:disabled,
  .base--STYLED input[type="url"]:disabled, .base--week-input:disabled,
  .base--STYLED input[type="week"]:disabled, .base--select:disabled,
  .base--STYLED select:disabled {
    background-color: #ececec; }

.base--block-label {
  display: block;
  margin: 1.25em 0 .25em; }

.base--inline-label,
.base--STYLED label {
  display: inline; }

.base--radio,
.base--STYLED input[type="radio"] {
  display: none; }
  .base--radio + label,
  .base--STYLED input[type="radio"] + label {
    position: relative; }
    .base--radio + label:before,
    .base--STYLED input[type="radio"] + label:before {
      display: inline-block;
      width: 1em;
      height: 1em;
      margin-right: 1rem;
      vertical-align: middle;
      border: 1px solid #aeaeae;
      border-radius: 50%;
      content: '';
      -webkit-transform: translateY(-0.125em);
          -ms-transform: translateY(-0.125em);
              transform: translateY(-0.125em); }
  .base--radio:checked + label:before,
  .base--STYLED input[type="radio"]:checked + label:before {
    background: -webkit-radial-gradient(#323232 40%, transparent 40%);
    background: radial-gradient(#323232 40%, transparent 40%); }

.base--color-input,
.base--STYLED input[type="color"] {
  height: 3em;
  padding: .25em;
  background: #fff; }

.base--range-input,
.base--STYLED input[type="range"] {
  height: 0.5em;
  padding: 0;
  background-color: #fff;
  border-radius: 0.5em;
  box-shadow: inset 0 0 0 0.125em #325c80; }
  .base--range-input:focus,
  .base--STYLED input[type="range"]:focus {
    outline: 0;
    box-shadow: inset 0 0 0 0.125em #325c80; }
  .base--range-input:disabled,
  .base--STYLED input[type="range"]:disabled {
    opacity: .5; }
  .base--range-input::-moz-range-track,
  .base--STYLED input[type="range"]::-moz-range-track {
    height: 0.5em;
    padding: 0;
    background-color: #fff;
    border-radius: 0.5em;
    box-shadow: inset 0 0 0 0.125em #325c80; }
  .base--range-input::-webkit-slider-thumb,
  .base--STYLED input[type="range"]::-webkit-slider-thumb {
    -webkit-appearance: none;
    width: 1.5em;
    height: 1.5em;
    background: #fff;
    border-radius: 1.5em;
    box-shadow: inset 0 0 0 0.1875em #325c80;
    -webkit-transition-duration: .5s;
            transition-duration: .5s; }
  .base--range-input:active::-webkit-slider-thumb,
  .base--STYLED input[type="range"]:active::-webkit-slider-thumb {
    box-shadow: inset 0 0 0 1.25em #325c80;
    width: 1.875em;
    height: 1.875em; }
  .base--range-input::-moz-range-thumb,
  .base--STYLED input[type="range"]::-moz-range-thumb {
    -moz-appearance: none;
    width: 1.5em;
    height: 1.5em;
    background: #fff;
    border-radius: 1.5em;
    box-shadow: inset 0 0 0 0.1875em #325c80;
    transition-duration: .5s; }
  .base--range-input:active::-moz-range-thumb,
  .base--STYLED input[type="range"]:active::-moz-range-thumb {
    box-shadow: inset 0 0 0 1.25em #325c80;
    width: 1.875em;
    height: 1.875em; }

.base--textarea,
.base--STYLED textarea {
  width: 100%;
  padding: 0.6em 1em;
  font-size: 1em;
  font-weight: 300;
  border: 2px solid #ececec;
  background-color: #fff; }
  .base--textarea:focus,
  .base--STYLED textarea:focus {
    outline: #3B99FC auto 5px;
    border-color: #ececec; }
  .base--textarea:disabled,
  .base--STYLED textarea:disabled {
    background-color: #ececec; }

.base--checkbox,
.base--STYLED input[type="checkbox"] {
  display: none; }
  .base--checkbox + label,
  .base--STYLED input[type="checkbox"] + label {
    position: relative; }
    .base--checkbox + label:before,
    .base--STYLED input[type="checkbox"] + label:before {
      display: inline-block;
      width: 1em;
      height: 1em;
      margin-right: 1rem;
      vertical-align: middle;
      border: 1px solid #aeaeae;
      content: '';
      -webkit-transform: translateY(-0.125em);
          -ms-transform: translateY(-0.125em);
              transform: translateY(-0.125em); }
  .base--checkbox:checked + label:before,
  .base--STYLED input[type="checkbox"]:checked + label:before {
    background: #323232;
    box-shadow: inset 0 0 0 0.66667px #fff; }

.base--select,
.base--STYLED select {
  border-radius: 0;
  -webkit-appearance: none;
  -moz-appearance: none;
  appearance: none;
  background-image: url("data:image/svg+xml,%3Csvg%20xmlns%3D%22http%3A%2F%2Fwww%2Ew3%2Eorg%2F2000%2Fsvg%22%20viewbox%3D%220%200%2014%2014%20true%22%20xml%3Aspace%3D%22preserve%22%3E%3Cpolygon%20fill%3D%22%23325c80%22%20points%3D%220%2C0%206%2E825%2C14%2014%2C0%20%22%2F%3E%3C%2Fsvg%3E");
  background-size: 1em 1em;
  background-repeat: no-repeat;
  background-position: calc(100% - .3em) 1em; }

.base--button,
.base--STYLED button {
  padding: 0.5em 1em;
  color: #a53725;
  font-weight: bold;
  background-color: transparent;
  border: 2px solid #d74108;
  -webkit-transition: 0.2s;
  transition: 0.2s;
  display: inline-block; }
  .base--button:hover,
  .base--STYLED button:hover, .base--button:focus,
  .base--STYLED button:focus {
    color: #fff;
    background-color: #d74108; }

.base--button[type='submit'],
.base--STYLED button[type='submit'] {
  padding: 0.5em 1em;
  color: white;
  font-weight: bold;
  background-color: #325c80;
  border: 2px solid #325c80;
  -webkit-transition: 0.2s;
  transition: 0.2s;
  display: inline-block; }
  .base--button[type='submit']:hover, .base--button[type='submit']:focus,
  .base--STYLED button[type='submit']:hover,
  .base--STYLED button[type='submit']:focus {
    color: #fff;
    background-color: #325c80; }
  .base--button[type='submit']:focus, .base--button[type='submit']:hover,
  .base--STYLED button[type='submit']:focus,
  .base--STYLED button[type='submit']:hover {
    padding: 0.5em 1em;
    color: #a53725;
    font-weight: bold;
    background-color: #264a60;
    border: 2px solid #264a60;
    -webkit-transition: 0.2s;
    transition: 0.2s;
    display: inline-block; }
    .base--button[type='submit']:focus:hover, .base--button[type='submit']:focus:focus, .base--button[type='submit']:hover:hover, .base--button[type='submit']:hover:focus,
    .base--STYLED button[type='submit']:focus:hover,
    .base--STYLED button[type='submit']:focus:focus,
    .base--STYLED button[type='submit']:hover:hover,
    .base--STYLED button[type='submit']:hover:focus {
      color: #fff;
      background-color: #264a60; }

.base--button[type='reset'],
.base--STYLED button[type='reset'] {
  background-color: #fff;
  border: 3px solid #aeaeae;
  color: #5a5a5a; }
  .base--button[type='reset']:hover,
  .base--STYLED button[type='reset']:hover {
    background-color: #5a5a5a;
    border: 3px solid #5a5a5a;
    color: #fff; }

.base--hr {
  border-top: 2px solid #ececec; }

.base--hr,
.base--STYLED hr {
  border-top: 2px solid #ececec; }

.base--a,
.base--STYLED a, .train--clear-button {
  color: #a53725; }
  .base--a:hover,
  .base--STYLED a:hover, .train--clear-button:hover, .base--a:focus,
  .base--STYLED a:focus, .train--clear-button:focus {
    color: #aeaeae; }

.base--em,
.base--STYLED em {
  font-style: italic; }

.base--strong,
.base--STYLED strong {
  font-weight: 700; }

.base--p,
.base--STYLED p {
  font-size: 1em;
  color: #5a5a5a;
  margin-top: 0; }

.base--code,
.base--STYLED code {
  padding: .2em .5em;
  font-size: .8em;
  color: #d74108;
  outline: 1px solid rgba(119, 118, 119, 0.25); }

.base--pre,
.base--STYLED pre, pre[class^="language-"],
pre[class*=" language-"], .base--pre code,
.base--STYLED pre code, pre[class^="language-"] code,
pre[class*=" language-"] code, .base--pre .base--code,
.base--STYLED pre .base--code, pre[class^="language-"] .base--code,
pre[class*=" language-"] .base--code {
  display: block;
  -webkit-hyphens: none;
     -moz-hyphens: none;
      -ms-hyphens: none;
          hyphens: none;
  word-spacing: normal;
  text-align: left;
  word-break: normal;
  white-space: pre;
  word-wrap: normal;
  direction: ltr;
  -moz-tab-size: 2;
    -o-tab-size: 2;
       tab-size: 2;
  overflow-y: overlay; }

.base--pre,
.base--STYLED pre, pre[class^="language-"],
pre[class*=" language-"] {
  margin: .5em 0;
  overflow: auto;
  border: 1px solid rgba(119, 118, 119, 0.25); }
  .base--pre code,
  .base--STYLED pre code, pre[class^="language-"] code,
  pre[class*=" language-"] code, .base--pre .base--code,
  .base--STYLED pre .base--code, pre[class^="language-"] .base--code,
  pre[class*=" language-"] .base--code {
    padding: 1em;
    font-size: 1em;
    outline: 0; }

.base--ul,
.base--STYLED ul, .base--ol,
.base--STYLED ol {
  display: table;
  padding-left: 0;
  margin-left: 0;
  list-style: none; }
  .base--ul li,
  .base--STYLED ul li, .base--ol li,
  .base--STYLED ol li, .base--ul .base--li,
  .base--STYLED ul .base--li, .base--ol .base--li,
  .base--STYLED ol .base--li {
    display: table-row;
    counter-increment: table-ol; }
    .base--ul li:before,
    .base--STYLED ul li:before, .base--ol li:before,
    .base--STYLED ol li:before, .base--ul .base--li:before,
    .base--STYLED ul .base--li:before, .base--ol .base--li:before,
    .base--STYLED ol .base--li:before {
      display: table-cell;
      padding-right: .4em;
      text-align: right; }

.base--ul li:before,
.base--STYLED ul li:before, .base--ul .base--li:before,
.base--STYLED ul .base--li:before {
  content: "•"; }

.base--ol li:before,
.base--STYLED ol li:before, .base--ol .base--li:before,
.base--STYLED ol .base--li:before {
  content: counter(table-ol) "."; }

.base--blockquote,
.base--STYLED blockquote {
  padding: 0em 1.5em;
  margin-right: 1em;
  margin-left: 1em;
  font-style: italic;
  color: #5a5a5a;
  border-left: 0.25em solid #6d120f; }

.base--table,
.base--STYLED table {
  width: 100%; }

.base--thead,
.base--STYLED thead {
  font-weight: bold;
  color: #fff;
  background-color: #325c80; }

.base--td,
.base--STYLED td {
  padding: 1em; }

.base--tr:nth-of-type(even),
.base--STYLED tr:nth-of-type(even) {
  background-color: #ececec; }

.loader {
  width: 100%; }
  .smil .loader--fallback {
    display: none; }
  .no-smil .loader--fallback,
  .no-svg .loader--fallback {
    display: block; }
  .no-svg .loader--svg,
  .no-smil .loader--svg {
    display: none; }

.radiogroup {
  list-style: none; }

.radiogroup--item {
  margin-bottom: .5em; }

pre[class^="language-"],
pre[class*=" language-"] {
  background: #323232; }
  pre[class^="language-"] > code[class^="language-"],
  pre[class^="language-"] > code[class*=" language-"],
  pre[class*=" language-"] > code[class^="language-"],
  pre[class*=" language-"] > code[class*=" language-"] {
    color: #e0e0e0; }

.token.prolog,
.token.doctype,
.token.cdata,
.token.punctuation {
  color: #fff; }

.token.comment {
  color: #aeaeae; }

.token.tag,
.token.constant,
.token.symbol,
.token.deleted,
.token.keyword {
  color: #ff71d4; }

.token.boolean,
.token.number {
  color: #d7aaff; }

.token.selector,
.token.attr-name,
.token.char,
.token.builtin,
.token.inserted,
.token.function {
  color: #b4e051; }

.token.operator,
.token.entity,
.token.url,
.language-css .token.string,
.style .token.string,
.token.variable {
  color: #e0e0e0; }

.token.atrule,
.token.string,
.token.attr-value {
  color: #fde876; }

.token.property {
  color: #7cc7ff; }

.token.regex,
.token.important {
  color: #ffa573; }

.token.important,
.token.bold {
  font-weight: bold; }

.token.italic {
  font-style: italic; }

.token.entity {
  cursor: help; }

.icon-hyperlink--button_BLANK {
  background-color: transparent;
  border: none;
  text-decoration: underline;
  padding: 0rem;
  margin: 0rem;
  color: #a53725; }
  .icon-hyperlink--button_BLANK:hover, .icon-hyperlink--button_BLANK:focus {
    color: #aeaeae; }

.icon-hyperlink .icon {
  color: #a53725; }

.icon-hyperlink .icon-reset {
  font-size: 1.5em; }

.panel {
  background-color: #f4f4f4;
  border: 2px solid #ececec;
  padding: 0 1rem 1rem; }

.hr-title {
  margin-top: 3rem; }
  .hr-title + .hr-title--title {
    margin-top: -1.96rem;
    margin-bottom: 0rem;
    background: white;
    display: inline-block;
    position: absolute;
    padding-right: 1rem; }

.wordmark {
  cursor: pointer;
  margin-top: 1rem;
  margin-left: 1rem;
  margin-bottom: 0.5rem;
  display: inline-block;
  font-size: 1.062em;
  text-decoration: none; }
  .wordmark--left {
    color: #fdfdfd;
    font-weight: 300; }
  .wordmark--right {
    color: #ffffff;
    font-weight: 500; }
  @media (min-width: 700px) {
    .wordmark {
      margin-bottom: 1rem;
      float: left; } }
  @media (min-width: 768px) {
    .wordmark {
      margin-left: 0; } }

.heading-nav {
  margin-right: 0.5rem;
  margin-top: 0; }
  @media (min-width: 700px) {
    .heading-nav {
      float: right; } }
  @media (min-width: 768px) {
    .heading-nav {
      margin-right: 0; } }
  .heading-nav--li {
    display: block;
    margin-top: 1rem; }
    @media (min-width: 700px) {
      .heading-nav--li {
        margin-top: 0rem;
        display: inline-block; } }
  .heading-nav--item {
    color: #c7c7c7;
    text-decoration: none;
    cursor: pointer;
    display: inline-block;
    padding-left: 0.75em;
    border-left: 0.25em solid #404041; }
    .heading-nav--item:focus, .heading-nav--item:hover {
      border-left: 0.25em solid #5596E6;
      color: #ffffff; }
    @media (min-width: 700px) {
      .heading-nav--item {
        margin-top: 1rem;
        padding-bottom: 1rem;
        padding-left: 0.5rem;
        padding-right: 0.5rem;
        border-left: 0;
        border-bottom: 0.25em solid #404041; }
        .heading-nav--item:focus, .heading-nav--item:hover {
          border-left: 0;
          border-bottom: 0.25em solid #5596E6; } }

.icon-hyperlink {
  float: right; }
  .icon-hyperlink button[type="reset"] {
    background-color: transparent;
    border: none;
    text-decoration: underline;
    padding: 0rem;
    margin: 0rem;
    color: #a53725; }
    .icon-hyperlink button[type="reset"]:hover, .icon-hyperlink button[type="reset"]:focus {
      color: #aeaeae; }
  .icon-hyperlink .icon {
    color: #a53725; }
  .icon-hyperlink .icon-reset {
    font-size: 1.5em; }

.banner--service-icon {
  vertical-align: middle;
  margin-top: 0.5rem; }
  @media (min-width: 500px) {
    .banner--service-icon {
      width: 6.25em; } }
  @media (min-width: 700px) {
    .banner--service-icon {
      width: 8.125em; } }

.banner--service-icon_INLINE {
  vertical-align: middle;
  display: inline;
  height: 1.25em;
  display: none;
  margin-top: -0.275em; }
  @media (min-width: 500px) {
    .banner--service-icon_INLINE {
      display: none; } }

.banner--service-icon-container {
  display: none;
  width: 100%;
  clear: right;
  float: right;
  margin-right: 0; }
  @media (min-width: 500px) {
    .banner--service-icon-container {
      display: block;
      margin-top: 1rem; } }
  @media (min-width: 700px) {
    .banner--service-icon-container {
      width: 16.66667%;
      clear: right;
      float: left;
      padding-right: 1rem;
      display: inline-block; } }

@media (min-width: 700px) {
  .banner--service-info {
    width: 83.33333%;
    clear: right;
    float: left;
    margin-left: 0;
    margin-right: 0%;
    display: inline-block; } }

.banner--service-title {
  width: 100%;
  clear: right;
  float: right;
  margin-right: 0; }

.banner--service-links {
  margin-left: 1rem;
  margin-left: 1.35rem; }

.banner--service-link-item {
  display: block;
  margin-top: 0; }
  @media (min-width: 700px) {
    .banner--service-link-item {
      display: inline-block;
      margin-right: 1rem; } }

.tab-panels {
  background-color: #f4f4f4;
  border: 2px solid #ececec;
  padding: 0 1rem 1rem;
  margin-top: 2rem; }
  .tab-panels--tab-list {
    border-bottom: 2px solid #ececec; }
  .tab-panels--tab-list-item {
    display: inline-block; }
  .tab-panels--tab {
    display: block;
    text-decoration: none;
    padding: 0 1rem 1rem; }
    .tab-panels--tab:focus, .tab-panels--tab:hover {
      border-bottom: 6px solid #6d120f;
      color: #6d120f; }
    .tab-panels--tab.active {
      font-weight: 700;
      border-bottom: 6px solid #a53725; }
  .tab-panels--tab-content .base--textarea {
    min-height: 11.7rem;
    margin-top: 0rem; }
  .tab-panels--tab-pane {
    display: none;
    margin-top: 0rem; }
    .tab-panels--tab-pane.active {
      display: block; }

.tab-views {
  background-color: transparent;
  border: none;
  margin-top: 0rem;
  padding: 0rem; }
  @media (min-width: 768px) {
    .tab-views {
      padding: 1rem; } }
  .tab-views--tab-list {
    text-align: center;
    border: none; }
  .tab-views--tab-list-item {
    text-align: center;
    border: none;
    margin-top: 1rem;
    margin-left: 1rem;
    display: inline-block; }
    .tab-views--tab-list-item:hover {
      border: none; }
  .tab-views--tab {
    display: inline-block;
    padding: 0 1rem 0.5rem;
    font-size: 1.5rem;
    color: #121212; }
    .tab-views--tab:focus, .tab-views--tab:hover {
      border-bottom: 5px solid #336588;
      color: #336588; }
    .tab-views--tab.disabled {
      color: #c7c7c7; }
      .tab-views--tab.disabled:focus, .tab-views--tab.disabled:hover {
        border: none;
        color: #c7c7c7;
        cursor: default; }
    .tab-views--tab.active {
      font-weight: 700;
      color: #336588;
      border-bottom: 5px solid #336588; }
  .tab-views--tab-pane {
    margin-top: 2rem; }

.use--header {
  margin-top: 1rem;
  margin-bottom: 1rem; }

.use--example-radio {
  display: none; }
.use--example-radio:checked + .use--example-thumb {
  box-shadow: 0px 0px 0px 3px #336588;
}

.use--example-thumb {
  margin-top: 0rem;
  width: calc(50% - 0.15rem);
  margin-right: 0.3rem;
  margin-bottom: 0.3rem;
  float: left;
  position: relative;
  display: inline-block;
  height: 100px;
  cursor: pointer;
  transition: 0.15s;
  overflow: hidden; }
  .use--example-thumb:nth-of-type(2n) {
    margin-right: 0rem;
  }
  .use--example-thumb:hover {
    z-index: 1;
    box-shadow: 0px 0px 0px 3px #336588; }
  @media (min-width: 768px) {
    .use--example-thumb {
      width: calc(12.5% - 0.2625rem);
      margin-right: 0.3rem;
    }
    .use--example-thumb:nth-of-type(2n) {
      margin-right: 0.3rem;
    }
  }

<<<<<<< HEAD
.use--dropzone {
=======
div.use--dropzone {
>>>>>>> ccdebb13
  width: calc(50% - 0.15rem);
  float: left;
  display: inline-block;
  margin-right: 0rem;
  margin-top: 0rem;
  text-align: center;
}
@media (min-width: 768px) {
<<<<<<< HEAD
  .use--dropzone {
=======
  div.use--dropzone {
>>>>>>> ccdebb13
    width: calc(12.5% - 0.2625rem);
  }
}

.use--example-image {
  position: absolute;
  left: -9999px;
  right: -9999px;
  top: -9999px;
  bottom: -9999px;
  margin: auto;
  max-width: initial;
  width: 100%; }
  .use--example-image.landscape {
    height: 100%;
    width: auto; }

.use--example-image-overlay {
  width: 100%;
  height: 100%;
  position: absolute;
  background-color: #7cc7ff;
  opacity: 0;
  -webkit-transition: 0.2s;
  transition: 0.2s;
  margin-top: 0rem; }

.use--example-images_car_vs_truck {
  display: none; }

.use--example-images_pizza_vs_spaghetti {
  display: none; }

.use--example-images_golden_retrievers_vs_dogs {
  display: none; }

.use--example-images_baseball_vs_cricket {
  display: none; }

.use--file-input {
  display: none; }

.use--file-input-button {
  cursor: pointer;
  border: 2px dashed #c7c7c7;
  padding: 0.25rem;
  font-weight: 400;
  height: 100%;
  background-color: #f1f1f1;
  color: #777677;
  -webkit-transition: 0.2s;
  transition: 0.2s;
  display: block;
  font-size: 0.65rem; }
  .use--file-input-button:hover {
    background-color: transparent;
    color: #777677; }
  .use--file-input-button .base--a {
    text-decoration: underline; }
  .use--file-input-button.dragover {
    border-color: #5596e6;
    background-color: #c0e6ff; }
  .use--file-input-button-big-plus {
    font-size: 3.5em;
    font-weight: 300;
    line-height: 1;
    margin-bottom: 0.25rem; }

.use--url {
  margin-top: 1.5rem; }

.use--url-input {
  font-size: 0.9rem;
  font-weight: 400;
  border-width: 2px;
  border-color: #c7c7c7;
  padding: 0.5rem 0.75rem;
  -webkit-transition: 0.2s;
  width: 100%;
  transition: 0.2s;
  margin-top: 0rem; }
  .use--url-input:focus {
    outline: 2px solid #5596e6; }
  .use--url-input_error:focus {
    background-color: #ffa5b4;
    outline-color: #e71d32;
    color: #ad1625; }
    .use--url-input_error:focus::-webkit-input-placeholder {
      color: white; }
    .use--url-input_error:focus:-moz-placeholder {
      color: white; }
    .use--url-input_error:focus::-moz-placeholder {
      color: white; }
    .use--url-input_error:focus:-ms-input-placeholder {
      color: white; }
  @media (min-width: 768px) {
    .use--url-input {
      max-width: 19.5rem;
    }
  }

.use--invalid-image-url {
  color: #e71d32;
  margin-bottom: 1rem; }

.use--invalid-url {
  color: #e71d32;
  margin-bottom: 1rem; }

.use--output-image-container {
  width: 100%;
  display: block;
  max-width: 300px;
  height: 300px;
  position: relative;
  margin: 0rem auto;
  overflow: hidden; }
  @media (min-width: 768px) {
    .use--output-image-container {
      max-width: 100%;
      margin: 0rem; } }

.use--output-image {
  position: absolute;
  left: -9999px;
  right: -9999px;
  top: -9999px;
  bottom: -9999px;
  margin: auto;
  max-width: initial;
  display: block;
  width: 100%; }
  .use--output-image.landscape {
    height: 100%;
    width: auto; }

.use--output-thead {
  border-bottom: 3px solid #ececec;
  background-color: transparent;
  font-weight: 300; }

.use--output-tr.base--tr:nth-of-type(even),
.use--output-tr.base--STYLED tr:nth-of-type(even) {
  background-color: transparent; }

.use--output-td {
  padding: 1rem 0rem;
  color: #959595; }
  @media (min-width: 768px) {
    .use--output-td {
      padding: 1rem; } }
  .use--output-tr .use--output-td:nth-of-type(2n) {
    text-align: center; }
  .use--output-tr:nth-of-type(1) .use--output-td {
    font-size: 1.25em;
    font-weight: 300; }
  .use--output-thead .use--output-td {
    padding-top: 0rem;
    color: #323232; }
  .use--output-td_positive {
    color: #4b8400; }
  .use--output-td_medium {
    color: #ff7832; }
  .use--output-td_negative {
    color: #e71d32; }

.use--output-note {
  margin-top: 2rem;
  color: #777677;
  font-size: 0.9rem; }

.use--hr {
  border-top-width: 3px; }

.use--train-button {
  padding: 0.5em 1em;
  color: white;
  font-weight: bold;
  background-color: #325c80;
  border: 2px solid #325c80;
  -webkit-transition: 0.2s;
  transition: 0.2s;
  display: inline-block;
  display: block;
  width: 100%;
  font-weight: 300; }
  .use--train-button:hover, .use--train-button:focus {
    color: #fff;
    background-color: #325c80; }
  .use--train-button:focus, .use--train-button:hover {
    padding: 0.5em 1em;
    color: #a53725;
    font-weight: bold;
    background-color: #264a60;
    border: 2px solid #264a60;
    -webkit-transition: 0.2s;
    transition: 0.2s;
    display: inline-block; }
    .use--train-button:focus:hover, .use--train-button:focus:focus, .use--train-button:hover:hover, .use--train-button:hover:focus {
      color: #fff;
      background-color: #264a60; }
  .use--train-button:focus, .use--train-button:hover {
    font-weight: 300; }
  @media (min-width: 768px) {
    .use--train-button {
      width: 48.93617%;
      margin-right: 2.12766%;
      float: left; } }

.train--header {
  margin-top: 1rem;
  margin-bottom: 1rem; }

.train--input {
  margin-top: 0rem; }

.train--text {
  font-size: 0.9rem;
  color: #777677;
  margin-top: 1rem; }

.train--input-error-message {
  display: none;
  color: #e71d32; }

.train--browser-warning {
  display: none;
  margin-top: 1.5rem;
}

.train--url-input {
  padding: 1rem 2rem;
  margin-top: 0rem;
  font-size: 0.9rem;
  border-width: 2px;
  border-color: #c7c7c7;
  -webkit-transition: 0.2s;
  transition: 0.2s; }
  .train--url-input:focus {
    outline: 2px solid #5596e6; }
  .train--url-input_error:focus {
    background-color: #ffa5b4;
    outline-color: #e71d32;
    color: #ad1625; }
    .train--url-input_error:focus::-webkit-input-placeholder {
      color: white; }
    .train--url-input_error:focus:-moz-placeholder {
      color: white; }
    .train--url-input_error:focus::-moz-placeholder {
      color: white; }
    .train--url-input_error:focus:-ms-input-placeholder {
      color: white; }

@media (min-width: 768px) {
  .train--positive-input {
    width: 48.93617%;
    margin-right: 2.12766%;
    float: left; } }

.train--input-positive-error-message {
  display: none;
  color: #e71d32; }

.train--input-negative-error-message {
  display: none;
  color: #e71d32; }

@media (min-width: 768px) {
  .train--negative-input {
    width: 48.93617%;
    float: left;
    margin-top: 0rem; } }

.train--file-input {
  display: none; }

.train--file-input-button {
  cursor: pointer;
  border: 2px dashed #c7c7c7;
  padding: 1rem 2rem;
  font-weight: 400;
  color: #777677;
  -webkit-transition: 0.2s;
  transition: 0.2s;
  padding: 1rem 2rem;
  font-size: 0.9rem;
  display: block; }
  .train--file-input-button:hover {
    background-color: transparent;
    color: #777677; }
  .train--file-input-button .base--a {
    text-decoration: underline; }
  .train--file-input-button.dragover {
    border-color: #5596e6;
    background-color: #c0e6ff; }

.train--file-indicator {
  margin-top: 0rem;
  display: none; }

.train--file-meter {
  width: 100%;
  height: 1.2rem;
  background-color: #c7c7c7;
  border: 2px solid #c7c7c7; }

.train--file-meter-percent {
  width: 50%;
  height: 100%;
  background-color: #e71d32;
  -webkit-transition: 0.2s;
  transition: 0.2s; }
  .train--file-meter-percent_medium {
    background-color: #fdd600; }
  .train--file-meter-percent_good {
    background-color: #4b8400; }

.train--file-indicator-text {
  font-size: 0.9rem;
  margin-top: 0.5rem; }

.train--file-preview-container {
  display: none; }

.train--file-preview {
  max-height: 246px;
  overflow: auto;
  text-align: center; }
.train--limit-exceeded-message {
  color: #e71d32;
  display: none; }
.train--file-preview-thumb {
  position: relative;
  display: inline-block;
  width: 2rem;
  height: 2rem;
  float: left;
  margin-top: 0rem;
  margin-right: 0.2rem;
  margin-bottom: 0.2rem;
  overflow: hidden; }

.train--file-preview-image {
  position: absolute;
  left: -9999px;
  right: -9999px;
  top: -9999px;
  bottom: -9999px;
  margin: auto;
  max-width: initial;
  height: 100%;
  width: 100%; }

.train--train-button {
  padding: 0.5em 1em;
  color: white;
  font-weight: bold;
  background-color: #325c80;
  border: 2px solid #325c80;
  -webkit-transition: 0.2s;
  transition: 0.2s;
  display: inline-block;
  display: block;
  width: 100%;
  font-weight: 300;
  margin-top: 1rem;
  margin-bottom: 1rem; }
  .train--train-button:hover, .train--train-button:focus {
    color: #fff;
    background-color: #325c80; }
  .train--train-button:focus, .train--train-button:hover {
    padding: 0.5em 1em;
    color: #a53725;
    font-weight: bold;
    background-color: #264a60;
    border: 2px solid #264a60;
    -webkit-transition: 0.2s;
    transition: 0.2s;
    display: inline-block; }
    .train--train-button:focus:hover, .train--train-button:focus:focus, .train--train-button:hover:hover, .train--train-button:hover:focus {
      color: #fff;
      background-color: #264a60; }
  .train--train-button:focus, .train--train-button:hover {
    font-weight: 300; }
  .train--train-button:disabled {
    background-color: #959595;
    border-color: #959595; }
  .train--train-button:disabled:focus, .train--train-button:disabled:hover {
    background-color: #959595;
    border-color: #959595; }

.train--bundles {
  margin-top: 2rem; }

.train--bundle {
  position: relative;
  margin-top: 0rem;
  margin-bottom: 1rem;
  padding: 1rem;
  background-color: #f4f4f4; }
  .train--bundle:nth-of-type(2n) {
    margin-right: 0rem; }
  @media (min-width: 768px) {
    .train--bundle {
      width: 48.93617%;
      margin-right: 2.12766%;
      float: left; } }

.train--overlay {
  position: absolute;
  top: 0rem;
  left: 0rem;
  margin-top: 0rem;
  background-color: rgba(18, 18, 18, 0.5);
  width: 100%;
  height: 100%;
  display: table; }

.train--overlay-more {
  display: table-cell;
  vertical-align: middle;
  text-align: center;
  color: white; }

.train--bundle-thumb-container {
  width: calc(20% - 0.2rem);
  margin-right: 0.25rem;
  display: inline-block;
  float: left;
  position: relative;
  margin-top: 0rem;
  margin-bottom: 0.25rem;
  height: 60px;
  overflow: hidden; }
  .train--bundle-thumb-container:nth-of-type(5n) {
    margin-right: 0rem; }
  .train--bundle-thumb-container:nth-child(5n+1):nth-last-child(-n+5),
  .train--bundle-thumb-container:nth-child(5n+1):nth-last-child(-n+5) ~ .train--bundle-thumb-container {
    margin-bottom: 0rem; }

.train--bundle-thumb {
  position: absolute;
  left: -9999px;
  right: -9999px;
  top: -9999px;
  bottom: -9999px;
  margin: auto;
  max-width: initial;
  width: 100%; }
  .train--bundle-thumb.landscape {
    height: 100%;
    width: auto; }

.train--bundle-header {
  font-size: 1.25em;
  margin-top: 0rem; }

.train--bundle-sub-header {
  font-size: 0.9rem;
  color: #777677;
  font-weight: 400;
  margin-top: 0.25rem; }

.train--bundle-select-all {
  position: absolute;
  top: 1rem;
  right: 1rem; }

.train--bundle-positive {
  margin-top: 0.25rem; }

.train--bundle-negative {
  margin-top: 0.25rem; }

.train--clear-button {
  background-color: transparent;
  border: none;
  text-decoration: underline;
  padding: 0rem;
  margin: 0rem;
  float: right; }

.train--file-loading {
  margin: 1rem auto 0rem;
  display: none; }

.train--loading {
  display: none; }

.train--error {
  display: none; }

.test--example-radio {
  display: none; }

.test--example-thumb {
  width: 31.91489%;
  margin-right: 2.12766%;
  float: left;
  position: relative;
  display: inline-block;
  height: 100px;
  cursor: pointer;
  margin-top: 0rem;
  margin-bottom: 1rem;
  overflow: hidden; }
  .test--example-thumb:nth-of-type(3n) {
    margin-right: 0rem; }
  @media (min-width: 768px) {
    .test--example-thumb {
      width: 14.89362%;
      margin-right: 2.12766%;
      float: left; }
      .test--example-thumb:nth-of-type(3n) {
        width: 14.89362%;
        margin-right: 2.12766%;
        float: left; }
      .test--example-thumb:nth-of-type(6n) {
        margin-right: 0rem; } }
  .test--example-thumb:hover .test--example-image-overlay {
    opacity: 0.5; }

.test--example-image {
  position: absolute;
  left: -9999px;
  right: -9999px;
  top: -9999px;
  bottom: -9999px;
  margin: auto;
  max-width: initial;
  width: 100%; }
  .test--example-image.landscape {
    height: 100%;
    width: auto; }

.test--example-image-overlay {
  width: 100%;
  height: 100%;
  position: absolute;
  background-color: #7cc7ff;
  opacity: 0;
  -webkit-transition: 0.2s;
  transition: 0.2s;
  margin-top: 0rem; }

.test--example-images_car_vs_truck {
  display: none; }

.test--example-images_pizza_vs_spaghetti {
  display: none; }

.test--example-images_golden_retrievers_vs_dogs {
  display: none; }

.test--example-images_baseball_vs_cricket {
  display: none; }

.test--file-input {
  display: none; }

.test--file-input-button {
  cursor: pointer;
  border: 2px dashed #c7c7c7;
  padding: 1rem 2rem;
  font-weight: 400;
  color: #777677;
  -webkit-transition: 0.2s;
  transition: 0.2s;
  display: block;
  font-size: 0.9rem; }
  .test--file-input-button:hover {
    background-color: transparent;
    color: #777677; }
  .test--file-input-button .base--a {
    text-decoration: underline; }
  .test--file-input-button.dragover {
    border-color: #5596e6;
    background-color: #c0e6ff; }

.test--url {
  margin-top: 1.5rem; }

.test--url-input {
  font-size: 0.9rem;
  font-weight: 400;
  border-width: 2px;
  border-color: #c7c7c7;
  padding: 0.5rem 2rem;
  -webkit-transition: 0.2s;
  transition: 0.2s;
  margin-top: 0rem; }
  .test--url-input:focus {
    outline: 2px solid #5596e6; }
  .test--url-input_error:focus {
    background-color: #ffa5b4;
    outline-color: #e71d32;
    color: #ad1625; }
    .test--url-input_error:focus::-webkit-input-placeholder {
      color: white; }
    .test--url-input_error:focus:-moz-placeholder {
      color: white; }
    .test--url-input_error:focus::-moz-placeholder {
      color: white; }
    .test--url-input_error:focus:-ms-input-placeholder {
      color: white; }

.test--invalid-image-url {
  color: #e71d32;
  margin-bottom: 1rem; }

.test--invalid-url {
  color: #e71d32;
  margin-bottom: 1rem; }

@media (min-width: 768px) {
  .test--output-left {
    width: 48.93617%;
    margin-right: 2.12766%;
    float: left;
    padding-right: 3rem; } }

.test--output-right {
  margin-top: 2rem; }
  @media (min-width: 768px) {
    .test--output-right {
      width: 48.93617%;
      float: left;
      margin-top: 0rem; } }

.test--output-image-container {
  width: 100%;
  display: block;
  max-width: 300px;
  height: 300px;
  position: relative;
  margin: 0rem auto;
  overflow: hidden; }
  @media (min-width: 768px) {
    .test--output-image-container {
      max-width: 100%;
      margin: 0rem; } }

.test--output-image {
  position: absolute;
  left: -9999px;
  right: -9999px;
  top: -9999px;
  bottom: -9999px;
  margin: auto;
  max-width: initial;
  display: block;
  width: 100%; }
  .test--output-image.landscape {
    height: 100%;
    width: auto; }

.test--output-thead {
  border-bottom: 3px solid #ececec;
  background-color: transparent;
  font-weight: 300; }

.test--output-tr.base--tr:nth-of-type(even),
.test--output-tr.base--STYLED tr:nth-of-type(even) {
  background-color: transparent; }

.test--output-td {
  padding: 1rem 0rem;
  color: #959595; }
  @media (min-width: 768px) {
    .test--output-td {
      padding: 1rem; } }
  .test--output-tr .test--output-td:nth-of-type(2n) {
    text-align: center; }
  .test--output-tr:nth-of-type(1) .test--output-td {
    font-size: 1.25em;
    font-weight: 300; }
  .test--output-thead .test--output-td {
    padding-top: 0rem;
    color: #323232; }
  .test--output-td_positive {
    color: #4b8400; }
  .test--output-td_medium {
    color: #ff7832; }
  .test--output-td_negative {
    color: #e71d32; }

.test--output-note {
  margin-top: 2rem;
  color: #777677; }

.test--classifier-images-title {
  cursor: pointer; }
  .toggled .test--classifier-images-title {
    display: none; }

.test--classifier-images-arrow {
  color: #ad1625;
  font-size: 1rem;
  margin-left: 1rem;
  vertical-align: middle;
  display: inline-block;
  margin-top: 0rem;
  position: absolute;
  right: 0rem;
  top: 0.5rem;
  cursor: pointer; }
  .toggled .test--classifier-images-arrow {
    -webkit-transform: rotateZ(-180deg);
        -ms-transform: rotate(-180deg);
            transform: rotateZ(-180deg); }

.test--classifier-images-toggle {
  position: relative; }

.test--classifier-images {
  display: none;
  margin-top: 0rem; }
  .toggled .test--classifier-images {
    display: block; }

@media (min-width: 768px) {
  .test--classifier-images-left {
    width: 48.93617%;
    margin-right: 2.12766%;
    float: left; } }

@media (min-width: 768px) {
  .test--classifier-images-right {
    width: 48.93617%;
    float: left;
    margin-top: 0rem; } }

.test--classifier-images-header {
  cursor: pointer; }

.test--classifier-images-thumb {
  width: calc(20% - 0.16rem);
  margin-right: 0.2rem;
  display: inline-block;
  float: left;
  margin-bottom: 0.2rem;
  position: relative;
  margin-top: 0rem;
  height: 100px;
  overflow: hidden; }
  .test--classifier-images-thumb:nth-of-type(5n) {
    margin-right: 0rem; }

.test--classifier-images-image {
  position: absolute;
  left: -9999px;
  right: -9999px;
  top: -9999px;
  bottom: -9999px;
  margin: auto;
  max-width: initial;
  width: 100%; }
  .test--classifier-images-image.landscape {
    height: 100%;
    width: auto; }

.test--classifier-images-link {
  float: right; }

.test--hr {
  border-top-width: 3px; }

.test--input-container {
  position: relative; }

.test--form {
  display: none; }
  .toggled .test--form {
    display: block; }

.test--header {
  cursor: pointer; }

.test--overlay {
  position: absolute;
  top: 0rem;
  left: 0rem;
  margin-top: 0rem;
  background-color: rgba(18, 18, 18, 0.5);
  width: 100%;
  height: 100%;
  display: table; }

.test--overlay-more {
  display: table-cell;
  vertical-align: middle;
  text-align: center;
  color: white; }

.loading--image {
  margin: 0rem auto;
  width: 10rem;
  height: auto;
  display: block; }

.loading--message {
  text-align: center;
  color: #4178be; }

.error--image {
  margin: 2rem auto;
  width: 6.5rem;
  height: auto;
  display: block; }

.error--message {
  color: #d74108;
  text-align: center; }

.square {
  background-color: #e0e0e0; }
  .square img {
    visibility: hidden;
    opacity: 0;
    -webkit-transition: 0.2s;
    transition: 0.2s; }
    .square img.loaded {
      visibility: visible;
      opacity: 1; }

@media (min-width: 768px) {
  ._demo--container {
    width: 760px;
    margin: 0rem auto; } }

@media (min-width: 1200px) {
  ._demo--container {
    width: 992px;
    margin: 0rem auto; } }

._demo--heading {
  background-color: #404041;
  margin-top: 0; }
  @media (min-width: 700px) {
    ._demo--heading {
      padding-bottom: 0; } }

._demo--banner {
  margin-top: 0;
  background-color: #f4f4f4;
  border-bottom: 2px solid #ececec; }

._content {
  padding: 2rem 1rem; }
  @media (min-width: 768px) {
    ._content {
      padding: 2rem 0rem; } }
  ._content--example-section-1 {
    margin-top: 2rem; }
    @media (min-width: 768px) {
      ._content--example-section-1 {
        width: 50%;
        clear: right;
        float: left;
        padding-right: 2rem; } }
  @media (min-width: 768px) {
    ._content--example-section-2 {
      width: 50%;
      clear: right;
      float: left;
      margin-left: 0;
      margin-right: 0%; } }

      .banner {
        padding: 1.5rem 1rem; }
        @media (min-width: 1200px) {
          .banner--service-container {
            width: 74.46809%;
            margin-left: 0%;
            margin-right: 2.12766%;
            float: left;
            display: block;
            margin-top: 0rem; } }
        .banner--service-icon {
          vertical-align: middle;
          margin-top: 0.5rem; }
          @media (min-width: 500px) {
            .banner--service-icon {
              width: 6.25rem; } }
          @media (min-width: 700px) {
            .banner--service-icon {
              width: 8.125rem; } }
        .banner--service-icon_INLINE {
          vertical-align: middle;
          display: inline;
          height: 1.25em;
          display: none;
          margin-top: -0.275em; }
          @media (min-width: 500px) {
            .banner--service-icon_INLINE {
              display: none; } }
        .banner--service-icon-container {
          width: 100%;
          margin-left: 0%;
          margin-right: 2.12766%;
          float: left;
          display: block;
          display: none; }
          @media (min-width: 700px) {
            .banner--service-icon-container {
              width: 14.89362%;
              margin-left: 0%;
              margin-right: 2.12766%;
              float: left;
              display: block; } }
        @media (min-width: 700px) {
          .banner--service-info {
            width: 82.97872%;
            margin-left: 0%;
            float: left;
            display: block;
            margin-top: 0rem; } }
        .banner--service-link-item {
          display: block;
          margin-top: 0; }
          @media (min-width: 700px) {
            .banner--service-link-item {
              display: inline-block;
              margin-right: 1rem; } }
        @media (min-width: 1200px) {
          .banner--service-resource-container {
            width: 23.40426%;
            margin-left: 0%;
            float: left;
            display: block;
            margin-top: 0rem;
            padding-top: 1rem; } }
        .banner--service-resource {
          width: 100%;
          margin-left: 0%;
          float: left;
          display: block; }
          @media (min-width: 700px) {
            .banner--service-resource {
              width: 82.97872%;
              margin-left: 17.02128%;
              float: left;
              display: block; } }
        .banner--service-resource .icon-link {
          margin-right: 0.25rem; }
        .banner--service-links {
          width: 100%;
          margin-left: 0%;
          float: left;
          display: block; }
          @media (min-width: 700px) {
            .banner--service-links {
              width: auto;
              float: none;
              margin-left: 0rem;
              margin-right: 0rem;
              display: block;
              width: 82.97872%;
              margin-left: 17.02128%;
              float: left;
              display: block; } }


/* James updates */

.tooltip {
  visibility: hidden;
  opacity: 0;
  transition: 0.2s;
  position: absolute;
  background-color: #325c80;
  color: white;
  font-weight: 300;
  bottom: 100%;
  margin: 0rem 0rem 1rem;
  padding: 1rem;
}
.tooltip:after {
  border: 0.5rem solid transparent;
  border-top-color: #325c80;
  position: absolute;
  top: 100%;
  left: 50%;
  margin: 0rem;
  margin-left: -0.5rem;
  width: 0rem;
  height: 0rem;
  display: block;
}

.use--output-data {
  width: 100%;
  display: flex;
  align-items: flex-start;
  justify-content: center;
}

.results-table--container {
  width: 100%;
  max-width: 33.333333333%;
  margin-left: 1rem;
  margin-top: 0rem;
}
.results-table--container:first-child {
  margin-left: 0rem;
}
.results-table--json {
  float: right;
  margin-bottom: 1rem;
}
.results-table {
  background-color: white;
  border: 1px solid #cfd2d2;
  margin-bottom: 1rem;
  color: #6f6d70;
}
.results-table .base--thead {
  border-bottom: none;
}
.results-table .base--td {
  vertical-align: middle;
  padding: 0.75em 1em;
}
.results-table .base--th {
  text-align: left;
  padding: 0.4em 1em;
  color: #6c6d70;
  font-weight: normal;
}
.results-table .base--th.results-table--header {
  vertical-align: middle;
  background-color: #f3f3f3;
  font-weight: bold;
}
.results-table .base--radio + label:before, .base--STYLED input[type="radio"] + label:before {
  margin: 0rem 0.5rem 0rem 1rem;
}
.base--tr:nth-of-type(even), .base--STYLED tr:nth-of-type(even) {
  background-color: transparent;
}
.results-table--score-cell {
  width: 7rem;
  width: 60%;
}
.results-table--score-item {
  display: flex;
  align-items: center;
  width: 100%;
}
.results-table--score-value {
  font-weight: 500;
  width: 20%;
  margin-right: 0.7rem;
}
.results-table--score-value_good {
  color: #00b040;
}
.results-table--score-value_ok {
  color: #f97402;
}
.results-table--score-value_bad {
  color: #da2839;
}
.results-table--meter-container {
  display: flex;
  align-items: center;
  margin-top: 0rem;
  width: 80%;
}
.results-table--meter-number {
  margin-top: 0rem;
  font-size: 0.6em;
  font-weight: bold;
}
.results-table--meter {
  margin-top: 0rem;
  width: 100%;
  height: 0.6rem;
  border: 1px solid #cfd2d2;
  border-radius: 3rem;
  position: relative;
  overflow: hidden;
  margin: 0rem 0.2rem;
}
.results-table--meter-fill {
  position: absolute;
  height: 100%;
  background-color: #f5d5bb;
  width: 50%;
  transition: 0.2s;
}
.results-table--meter-fill_good {
  background-color: #b9e7c9;
}
.results-table--meter-fill_ok {
  background-color: #f5d5bb;
}
.results-table--meter-fill_bad {
  background-color: #f4bac0;
}
.results-table--line-break {
  border-color: #cfd2d2;
  border-width: 1px;
  margin: 0.3rem 0rem;
}
.results-table .base--td.results-table--feedback {
  padding-bottom: 1.5em;
}
.results-table--feedback-thanks {
  margin-left: 2rem;
  display: none;
}

.bottom-banner {
  max-width: 100%;
  overflow-x: hidden;
}

.test--mismatch {
  font-size: 1.2rem;
  color: #777677;
}

.use--mismatch {
  background-color: white;
  border: 0rem solid white;
  margin-bottom: 1rem;
  font-size: 1.2rem;
  color: #777677;
}

form.dragover {
  border-color: #5596e6;
  background-color: #c0e6ff;
  opacity: 0.5;
}<|MERGE_RESOLUTION|>--- conflicted
+++ resolved
@@ -1193,11 +1193,7 @@
     }
   }
 
-<<<<<<< HEAD
-.use--dropzone {
-=======
 div.use--dropzone {
->>>>>>> ccdebb13
   width: calc(50% - 0.15rem);
   float: left;
   display: inline-block;
@@ -1206,11 +1202,7 @@
   text-align: center;
 }
 @media (min-width: 768px) {
-<<<<<<< HEAD
-  .use--dropzone {
-=======
   div.use--dropzone {
->>>>>>> ccdebb13
     width: calc(12.5% - 0.2625rem);
   }
 }
