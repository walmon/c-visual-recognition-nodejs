--- conflicted
+++ resolved
@@ -16,7 +16,6 @@
 
 'use strict';
 
-<<<<<<< HEAD
 var express = require('express');
 var app = express();
 var fs = require('fs');
@@ -27,32 +26,6 @@
 var datasets = require('./public/data/datasets.json').datasets;
 var zipUtils = require('./config/zip-utils');
 var watson = require('watson-developer-cloud');
-=======
-// try {
-//   var env = require('./.env.js');
-//   console.log('loading .env.js');
-//   for (var key in env) {
-//     if (!(key in process.env))
-//       process.env[key] = env[key];
-//   }
-// } catch(ex) {
-//   console.log('.env.js not found');
-// }
-
-var express = require('express'),
-  app = express(),
-  fs = require('fs'),
-  util = require('util'),
-  path = require('path'),
-  async = require('async'),
-  validator = require('validator'),
-  request = require('request'),
-  datasets = require('./public/data/datasets.json').datasets,
-  zipUtils = require('./config/zip-utils'),
-  uuid      = require('uuid'),
-  watson = require('watson-developer-cloud');
->>>>>>> 5b4ef4bb
-
 
 var ONE_HOUR = 3600000;
 
