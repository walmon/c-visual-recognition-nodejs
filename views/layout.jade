html(lang='en')
  head
    title Visual Recognition Demo
    meta(charset='utf-8')
    meta(http-equiv='X-UA-Compatible', content='IE=edge')
    meta(name='viewport', content='width=device-width, initial-scale=1')
    meta(name='ct' content='#{locals.ct}')
    meta(name='og:image' content='/images/app.png')
    meta(name='og:title' content='IBM Watson Visual Recognition')
    meta(name='og:description' content='Visual Recognition uses deep learning algorithms to analyze images for scenes, objects, faces, text, and other subjects that can give you insights into your visual content. You can organize image libraries, understand an individual image, and create custom classifiers for specific results that are tailored to your needs.')
    link(rel='icon', href='/images/favicon.ico', type='image/x-icon')
    link(rel='stylesheet', href='css/style.css')
    link(rel='stylesheet', href='css/training.css')
    link(rel='stylesheet', href='css/footer.css')
    block extra-header
<<<<<<< HEAD
    style.
      .container {
          width: auto;
          border-top: 1px solid #D6D7D6;
          padding-top: 20px;
          display: none;
      }

      .left-box {
          float: left;
          width: 20%;
          cursor: pointer;
          background-color: #ffffff;
      }

      .redlink {
          color: #d74108 !important;
      }

      .results-frame {
          width: 79%;
          float: left;
          padding-top: 0px;
          padding-left: 20px;
      }

      .ml-item-active {
          border-right: #0078C1 20px solid;
      }

      .ml-item {
          padding: 10px;
          margin-top: 0px;
          margin-bottom: 5px;
          background: #f4f4f4;
      }

      .ml-item:hover {
          background: #f4f4f4;
      }

      .base--button_submit {
          width: 30%;
      }

      .int-hide {
          display: none;
      }

      .arrowup {
          background-image: url('images/icons/arrowup.svg');
          background-repeat: no-repeat;
          background-attachment: inherit;
          background-position: 98% 50%;
          background-color: #ececec;
          background-size: 20px 20px;
      }

      .code {
          background-image: url('images/icons/code.svg');
          background-size: 20px 20px;
          background-repeat: no-repeat;
          background-attachment: inherit;
      }

      .arrowdown {
          background-image: url('images/icons/arrowdown.svg');
          background-repeat: no-repeat;
          background-attachment: inherit;
          background-position: 98% 50%;
          background-color: #ececec;
          background-size: 20px 20px;
      }

      .arrowup-main {
          background-image: url('images/icons/arrowup.svg');
          background-repeat: no-repeat;
          background-attachment: inherit;
          background-position: 95% 50%;
          background-size: 1em;
      }

      .base--h1 {
          font-size: 2.4em;
      }

      .arrowdown-main {
          background-image: url('images/icons/arrowdown.svg');
          background-repeat: no-repeat;
          background-attachment: inherit;
          background-position: 88% 50%;
          background-size: 1em;
      }

      .add-1-result {
          margin-top: 0px;
      }

      .right-float {
          text-align: right;
          margin-bottom: 10px;
          margin-right: .5em;
          margin-top: 0rem;
          width: 30%;
          float: right;
      }

      .btn-all-results-keywords,
      .btn-all-results-entities,
      .btn-all-results-concepts,
      .btn-all-results-targetsentiment,
      .btn-all-results-relations {
          cursor: pointer;
          color: #435D7E;
          text-decoration: underline;
          font-size: 1em;
          float: left;
          width: 20%;
          text-align: left;
          margin-top: 5px;
          display: block;
      }

      .nested-relations {
          font-size: .9em;
      }

      .output-header-tagline {
          font-size: .9em;
          margin-top: 5px;
          padding-left: 1em;
          padding-right: 1em;
      }

      .icon-hyperlink {
          float: right;
      }

      .container-relations {
          width: 100%;
          border: 1px solid #e0e0e0;
          border-bottom: 0px;
      }

      .element-relations {
          border-bottom: 1px solid #e0e0e0;
          margin-top: 0px;
      }

      .header-relations {
          padding: 10px;
          cursor: pointer;
          margin-top: 0px;
      }

      .output {
          background: #ffffff;
      }

      .hiden-relation {
          display: none;
      }

      .content-relations {
          background: #ffffff;
          margin-top: 0rem;
          margin-bottom: 1.5em;
          display: none;
          margin-top: 1.5em;
      }

      #div2,
      #div3,
      #div4,
      #div5,
      #div6,
      #div7,
      #div8,
      #div9,
      #div10,
      #div11,
      #div12,
      #div13,
      .base--table,
      #div14,
      .banner--row {
          margin-top: 0px;
      }

      .banner--service-resource {
          /*margin-left: 8%;*/
      }

      .base--h3 {
          line-height: .8em;
          padding-left: .5em;
          padding-right: .5em;
      }

      .icon-reset:before {
          color: #435D7E;
      }

      .icon-hyperlink--button {
          color: #435D7E;
      }

      .base--a:visited {
          color: #435D7E;
      }

      .base--a {
          color: #435D7E;
      }

      .relations-headline {
          padding-top: .3em;
          font-size: 1.5em;
      }

      .footer-container {
          margin-bottom: 4em;
          margin-top: 4em;
          padding: 1rem;
      }

      .bottom-links {
          margin-right: 1.5em;
          float: left;
          border: 2px solid black;
          padding: .5em 2em .5em 2em;
          color: #2e2e2e;
          font-weight: bold;
          background-color: #f4f4f4;
          cursor: pointer;
          -webkit-transition: background-color 1s;
          -moz-transition: background-color 1s;
          -ms-transition: background-color 1s;
          -o-transition: background-color 1s;
          transition: background-color 1s;
      }

      .bottom-links:hover {
          background-color: #2e2e2e;
          color: white;
      }

      .bottom-links.base--a {
        color: #2e2e2e;
        text-decoration: none;
      }

      .bottom-links.base--a:hover {
          background-color: #2e2e2e;
          color: white;
      }

      img.icons {
          width: 20px;
          margin-left: .5em;
      }

      .json-btn {
          cursor: pointer;
          text-decoration: underline;
      }

      .API--json {
          color: #ffffff;
          margin-left: 1em;
          white-space: pre-wrap;
      }

      .input--API {
          background-color: #323232;
          border: 2px solid #777677;
          margin-top: 0;
          width: 100%;
          height: 250px;
          overflow: overlay;
          font-family: "Courier New", "Lucida Console", monospace;
          overflow: auto;
      }

      .loading-gif {
          max-width: 246px;
          height: auto;
          margin: auto;
      }

      .loading--icon {
          text-align: center;
      }

      .base--code {
          color: white;
      }

      .base--thead {
          font-weight: bold;
          color: #325c80;
          border-bottom: 1px solid #d5d6d5;
          background-color: #ffffff;
      }

      .footer-title {
          font-size: 2.1em;
      }

      .footer-tagline {
          font-size: 1.4em;
          margin-top: .5em;
          color: #2e2e2e;
      }

      .footer-banner {
          background-image: url('images/watson-logo.svg');
          background-position: right;
          background-repeat: no-repeat;
          background-size: 30em;
          margin: auto;
      }

      .bottom-banner {
          border-top: 2px solid #ececec;
          display: block;
      }

      @media (max-width: 700px) {
          .left-box {
              width: 100%;
          }
          .ml-item {
              padding: 10px;
          }
          .results-frame {
              width: 100%;
              padding-left: 0px;
          }
          .btn-all-results {
              width: 35%;
          }
          .footer-banner {
              background-image: none;
              width: 100%;
              margin-left: 0;
              margin-right: 0;
          }
          .footer-tagline {
              font-size: 1em;
          }
          .footer-title {
              font-size: 1.5em;
              color: #2e2e2e;
          }
      }
      
      @media (max-width: 600px) {
        .footer-container {
          margin: 0rem;
        }
        .bottom-links.base--a {
          width: 100%;
          margin: 0rem;
          margin-top: 1rem;
        }
      }
      
      @media (max-width: 1200px) {
        .bottom-links {
          width: 49%;
          margin-right: 2%;
          text-align: center;
        }
        .bottom-links:nth-of-type(2n) {
          margin-right: 0rem;
        }
      }
=======
>>>>>>> bdd4838b
  body
    header._demo--heading
      ._demo--container
        a.wordmark(href='http://www.ibm.com/smarterplanet/us/en/ibmwatson/developercloud/')
          span.wordmark--left IBM 
          span.wordmark--right Watson Developer Cloud
        nav.heading-nav(role='menubar')
          li.base--li.heading-nav--li(role='presentation')
            a.heading-nav--item(href='http://www.ibm.com/smarterplanet/us/en/ibmwatson/developercloud/services-catalog.html', role='menuitem') Services
          li.base--li.heading-nav--li(role='presentation')
            a.heading-nav--item(href='http://www.ibm.com/smarterplanet/us/en/ibmwatson/developercloud/doc/', role='menuitem') Docs
          li.base--li.heading-nav--li(role='presentation')
            a.heading-nav--item(href='http://www.ibm.com/smarterplanet/us/en/ibmwatson/developercloud/gallery.html', role='menuitem') App Gallery
          li.base--li.heading-nav--li(role='presentation')
            a.heading-nav--item(href='https://developer.ibm.com/watson/', role='menuitem') Community
      ._demo--banner.banner
        ._demo--container
          .banner--service-container
            .banner--service-icon-container
              img.banner--service-icon(src='images/service-icon.svg', alt='Visual Recognition API Icon')
            .banner--service-info
              h1.banner--service-title.base--h1
                img.banner--service-icon_INLINE(src='images/service-icon.svg', alt='Visual Recognition API Icon')
                | Visual Recognition
              .banner--service-description
                | Visual Recognition uses deep learning algorithms to analyze images for scenes, objects, faces, text, and other subjects that can give you insights into your visual content. You can organize image libraries, understand an individual image, and create custom classifiers for specific results that are tailored to your needs.
          .banner--service-resource-container
            .banner--row
              .banner--service-resource
                span.icon.icon-link
                strong Resources:
            .banner--row
              .banner--service-links
                li.base--li.banner--service-link-item
                  a.base--a(href='https://www.ibm.com/smarterplanet/us/en/ibmwatson/developercloud/visual-recognition/api/v3/') API Reference
                li.base--li.banner--service-link-item
                  a.base--a(href='http://www.ibm.com/smarterplanet/us/en/ibmwatson/developercloud/doc/visual-recognition/') Documentation
                li.base--li.banner--service-link-item
                  a.base--a(href='https://github.com/watson-developer-cloud/visual-recognition-nodejs') Fork on Github
                li.base--li.banner--service-link-item
                  a.base--a(href='https://bluemix.net/deploy?repository=https://github.com/watson-developer-cloud/visual-recognition-nodejs') Deploy on Bluemix
    ._demo--container
      article._content.base--article
        block content
    ._demo--banner.bottom-banner
      .footer-banner
        ._demo--container.footer-container
          .footer-title Next Up: Build your own app
          .footer-tagline Use Visual Recognition to get started.
          a.base--a.bottom-links(href='https://www.ibm.com/smarterplanet/us/en/ibmwatson/developercloud/visual-recognition/api/v3/', target='_blank') API Reference
          a.base--a.bottom-links(href='http://www.ibm.com/smarterplanet/us/en/ibmwatson/developercloud/doc/visual-recognition/', target='_blank') Documentation
          a.base--a.bottom-links(href='https://github.com/watson-developer-cloud/visual-recognition-nodejs', target='_blank') Fork on Github
          a.base--a.bottom-links(href='https://bluemix.net/deploy?repository=https://github.com/watson-developer-cloud/visual-recognition-nodejs', target='_blank') Deploy on Bluemix
    include ./includes/underscore-templates.jade
    script(src='js/vendors/browser-detect.js')
    script(src='https://cdnjs.cloudflare.com/ajax/libs/jquery/1.11.3/jquery.min.js')
    script(src='https://cdnjs.cloudflare.com/ajax/libs/jqueryui/1.11.4/jquery-ui.min.js')
    script(src='https://cdnjs.cloudflare.com/ajax/libs/blueimp-file-upload/9.5.7/jquery.fileupload.min.js')
    script(src='https://cdnjs.cloudflare.com/ajax/libs/blueimp-file-upload/9.5.7/jquery.iframe-transport.min.js')
    script(src='https://cdnjs.cloudflare.com/ajax/libs/underscore.js/1.4.4/underscore-min.js')
    script(src='https://cdnjs.cloudflare.com/ajax/libs/js-cookie/2.1.0/js.cookie.min.js')
    script(src='js/demo.js')
    script(src='js/use.js')
    script(src='js/train.js')
    script(src='js/vendors/tealeaf.js')
    if locals.ga
      script.
        (function(i,s,o,g,r,a,m){i['GoogleAnalyticsObject']=r;i[r]=i[r]||function(){
        (i[r].q=i[r].q||[]).push(arguments)},i[r].l=1*new Date();a=s.createElement(o),
        m=s.getElementsByTagName(o)[0];a.async=1;a.src=g;m.parentNode.insertBefore(a,m)
        })(window,document,'script','//www.google-analytics.com/analytics.js','ga');

        ga('create', '#{locals.ga}', 'auto');
        ga('send', 'pageview');<|MERGE_RESOLUTION|>--- conflicted
+++ resolved
@@ -13,387 +13,6 @@
     link(rel='stylesheet', href='css/training.css')
     link(rel='stylesheet', href='css/footer.css')
     block extra-header
-<<<<<<< HEAD
-    style.
-      .container {
-          width: auto;
-          border-top: 1px solid #D6D7D6;
-          padding-top: 20px;
-          display: none;
-      }
-
-      .left-box {
-          float: left;
-          width: 20%;
-          cursor: pointer;
-          background-color: #ffffff;
-      }
-
-      .redlink {
-          color: #d74108 !important;
-      }
-
-      .results-frame {
-          width: 79%;
-          float: left;
-          padding-top: 0px;
-          padding-left: 20px;
-      }
-
-      .ml-item-active {
-          border-right: #0078C1 20px solid;
-      }
-
-      .ml-item {
-          padding: 10px;
-          margin-top: 0px;
-          margin-bottom: 5px;
-          background: #f4f4f4;
-      }
-
-      .ml-item:hover {
-          background: #f4f4f4;
-      }
-
-      .base--button_submit {
-          width: 30%;
-      }
-
-      .int-hide {
-          display: none;
-      }
-
-      .arrowup {
-          background-image: url('images/icons/arrowup.svg');
-          background-repeat: no-repeat;
-          background-attachment: inherit;
-          background-position: 98% 50%;
-          background-color: #ececec;
-          background-size: 20px 20px;
-      }
-
-      .code {
-          background-image: url('images/icons/code.svg');
-          background-size: 20px 20px;
-          background-repeat: no-repeat;
-          background-attachment: inherit;
-      }
-
-      .arrowdown {
-          background-image: url('images/icons/arrowdown.svg');
-          background-repeat: no-repeat;
-          background-attachment: inherit;
-          background-position: 98% 50%;
-          background-color: #ececec;
-          background-size: 20px 20px;
-      }
-
-      .arrowup-main {
-          background-image: url('images/icons/arrowup.svg');
-          background-repeat: no-repeat;
-          background-attachment: inherit;
-          background-position: 95% 50%;
-          background-size: 1em;
-      }
-
-      .base--h1 {
-          font-size: 2.4em;
-      }
-
-      .arrowdown-main {
-          background-image: url('images/icons/arrowdown.svg');
-          background-repeat: no-repeat;
-          background-attachment: inherit;
-          background-position: 88% 50%;
-          background-size: 1em;
-      }
-
-      .add-1-result {
-          margin-top: 0px;
-      }
-
-      .right-float {
-          text-align: right;
-          margin-bottom: 10px;
-          margin-right: .5em;
-          margin-top: 0rem;
-          width: 30%;
-          float: right;
-      }
-
-      .btn-all-results-keywords,
-      .btn-all-results-entities,
-      .btn-all-results-concepts,
-      .btn-all-results-targetsentiment,
-      .btn-all-results-relations {
-          cursor: pointer;
-          color: #435D7E;
-          text-decoration: underline;
-          font-size: 1em;
-          float: left;
-          width: 20%;
-          text-align: left;
-          margin-top: 5px;
-          display: block;
-      }
-
-      .nested-relations {
-          font-size: .9em;
-      }
-
-      .output-header-tagline {
-          font-size: .9em;
-          margin-top: 5px;
-          padding-left: 1em;
-          padding-right: 1em;
-      }
-
-      .icon-hyperlink {
-          float: right;
-      }
-
-      .container-relations {
-          width: 100%;
-          border: 1px solid #e0e0e0;
-          border-bottom: 0px;
-      }
-
-      .element-relations {
-          border-bottom: 1px solid #e0e0e0;
-          margin-top: 0px;
-      }
-
-      .header-relations {
-          padding: 10px;
-          cursor: pointer;
-          margin-top: 0px;
-      }
-
-      .output {
-          background: #ffffff;
-      }
-
-      .hiden-relation {
-          display: none;
-      }
-
-      .content-relations {
-          background: #ffffff;
-          margin-top: 0rem;
-          margin-bottom: 1.5em;
-          display: none;
-          margin-top: 1.5em;
-      }
-
-      #div2,
-      #div3,
-      #div4,
-      #div5,
-      #div6,
-      #div7,
-      #div8,
-      #div9,
-      #div10,
-      #div11,
-      #div12,
-      #div13,
-      .base--table,
-      #div14,
-      .banner--row {
-          margin-top: 0px;
-      }
-
-      .banner--service-resource {
-          /*margin-left: 8%;*/
-      }
-
-      .base--h3 {
-          line-height: .8em;
-          padding-left: .5em;
-          padding-right: .5em;
-      }
-
-      .icon-reset:before {
-          color: #435D7E;
-      }
-
-      .icon-hyperlink--button {
-          color: #435D7E;
-      }
-
-      .base--a:visited {
-          color: #435D7E;
-      }
-
-      .base--a {
-          color: #435D7E;
-      }
-
-      .relations-headline {
-          padding-top: .3em;
-          font-size: 1.5em;
-      }
-
-      .footer-container {
-          margin-bottom: 4em;
-          margin-top: 4em;
-          padding: 1rem;
-      }
-
-      .bottom-links {
-          margin-right: 1.5em;
-          float: left;
-          border: 2px solid black;
-          padding: .5em 2em .5em 2em;
-          color: #2e2e2e;
-          font-weight: bold;
-          background-color: #f4f4f4;
-          cursor: pointer;
-          -webkit-transition: background-color 1s;
-          -moz-transition: background-color 1s;
-          -ms-transition: background-color 1s;
-          -o-transition: background-color 1s;
-          transition: background-color 1s;
-      }
-
-      .bottom-links:hover {
-          background-color: #2e2e2e;
-          color: white;
-      }
-
-      .bottom-links.base--a {
-        color: #2e2e2e;
-        text-decoration: none;
-      }
-
-      .bottom-links.base--a:hover {
-          background-color: #2e2e2e;
-          color: white;
-      }
-
-      img.icons {
-          width: 20px;
-          margin-left: .5em;
-      }
-
-      .json-btn {
-          cursor: pointer;
-          text-decoration: underline;
-      }
-
-      .API--json {
-          color: #ffffff;
-          margin-left: 1em;
-          white-space: pre-wrap;
-      }
-
-      .input--API {
-          background-color: #323232;
-          border: 2px solid #777677;
-          margin-top: 0;
-          width: 100%;
-          height: 250px;
-          overflow: overlay;
-          font-family: "Courier New", "Lucida Console", monospace;
-          overflow: auto;
-      }
-
-      .loading-gif {
-          max-width: 246px;
-          height: auto;
-          margin: auto;
-      }
-
-      .loading--icon {
-          text-align: center;
-      }
-
-      .base--code {
-          color: white;
-      }
-
-      .base--thead {
-          font-weight: bold;
-          color: #325c80;
-          border-bottom: 1px solid #d5d6d5;
-          background-color: #ffffff;
-      }
-
-      .footer-title {
-          font-size: 2.1em;
-      }
-
-      .footer-tagline {
-          font-size: 1.4em;
-          margin-top: .5em;
-          color: #2e2e2e;
-      }
-
-      .footer-banner {
-          background-image: url('images/watson-logo.svg');
-          background-position: right;
-          background-repeat: no-repeat;
-          background-size: 30em;
-          margin: auto;
-      }
-
-      .bottom-banner {
-          border-top: 2px solid #ececec;
-          display: block;
-      }
-
-      @media (max-width: 700px) {
-          .left-box {
-              width: 100%;
-          }
-          .ml-item {
-              padding: 10px;
-          }
-          .results-frame {
-              width: 100%;
-              padding-left: 0px;
-          }
-          .btn-all-results {
-              width: 35%;
-          }
-          .footer-banner {
-              background-image: none;
-              width: 100%;
-              margin-left: 0;
-              margin-right: 0;
-          }
-          .footer-tagline {
-              font-size: 1em;
-          }
-          .footer-title {
-              font-size: 1.5em;
-              color: #2e2e2e;
-          }
-      }
-      
-      @media (max-width: 600px) {
-        .footer-container {
-          margin: 0rem;
-        }
-        .bottom-links.base--a {
-          width: 100%;
-          margin: 0rem;
-          margin-top: 1rem;
-        }
-      }
-      
-      @media (max-width: 1200px) {
-        .bottom-links {
-          width: 49%;
-          margin-right: 2%;
-          text-align: center;
-        }
-        .bottom-links:nth-of-type(2n) {
-          margin-right: 0rem;
-        }
-      }
-=======
->>>>>>> bdd4838b
   body
     header._demo--heading
       ._demo--container
