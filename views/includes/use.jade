include ../mixins/sampleInput.jade

h2.base--h2.use--header Try the service
div Choose a sample image or upload your own image (max 2mb) to try out Visual Recognition.
+sampleInput('use')

.loading.use--loading(style='display:none')
  img.use--loading-image.loading--image(src='images/loading-indicator.gif')
  p.base--p.use--loading-message.loading--message Watson is classifying the image to determine a match...
.error.use--error(style='display:none')
  img.use--error-image.error--image(src='images/icons/alert.svg')
  p.base--p.use--error-message.error--message Visual Recognition is not available right now...
.use--output(style='display:none')
  hr.base--hr.use--hr
  h2.base--h2.use--output-header Results
  .use--output-row
    .use--output-data
<<<<<<< HEAD
    //- .use--output-left
    //-   .use--output-image-container
    //-     img.use--output-image
    //- .use--output-right
    //-   table.base--table.use--results-table.classes-table
    //-   table.base--table.use--results-table.words-table
    //-   table.base--table.use--results-table.faces-table
=======
>>>>>>> ddcbcff3
  hr.base--hr.use--hr
  .use--output-row
    a.base--a(href='/train')
      button.base--button.use--train-button Create a custom classifier
  <|MERGE_RESOLUTION|>--- conflicted
+++ resolved
@@ -15,16 +15,6 @@
   h2.base--h2.use--output-header Results
   .use--output-row
     .use--output-data
-<<<<<<< HEAD
-    //- .use--output-left
-    //-   .use--output-image-container
-    //-     img.use--output-image
-    //- .use--output-right
-    //-   table.base--table.use--results-table.classes-table
-    //-   table.base--table.use--results-table.words-table
-    //-   table.base--table.use--results-table.faces-table
-=======
->>>>>>> ddcbcff3
   hr.base--hr.use--hr
   .use--output-row
     a.base--a(href='/train')
