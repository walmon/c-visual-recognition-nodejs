--- conflicted
+++ resolved
@@ -5,27 +5,6 @@
   div Choose a sample image or upload your own image (max 2mb) to try out Visual Recognition.
   +sampleInput('use')
 
-<<<<<<< HEAD
-.loading.use--loading(style='display:none')
-  img.use--loading-image.loading--image(src='images/loading-indicator.gif')
-  p.base--p.use--loading-message.loading--message Watson is classifying the image to determine a match...
-.error.use--error(style='display:none')
-  img.use--error-image.error--image(src='images/icons/alert.svg')
-  p.base--p.use--error-message.error--message Visual Recognition is not available right now...
-.use--output(style='display:none')
-  hr.base--hr.use--hr
-  h2.base--h2.use--output-header Results
-  .use--output-row
-    .use--output-image-container
-      img.use--output-image
-    .boxes
-    .use--output-data
-  hr.base--hr.use--hr
-  .use--output-row
-    a.base--a(href='/train')
-      button.base--button.use--train-button Create a custom classifier
-  
-=======
   .loading.use--loading(style='display:none')
     .loader-container
       svg.loader(viewBox='25 25 50 50')
@@ -41,5 +20,4 @@
         img.use--output-image
       .boxes
       .use--output-data
-    
->>>>>>> 2dae3cad
+    