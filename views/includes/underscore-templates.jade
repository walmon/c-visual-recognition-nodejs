script(type='text/html', id='testClassifierImagesTemplate').
  <% _.each(items, function(item, key, list) { %>
    <div class="test--classifier-images-thumb square">
      <img src="<%= item %>" class="test--classifier-images-image"/>
      <% if (key === 49 && size > 0) { %>
        <div class="test--overlay"><div class="test--overlay-more">+<%= size %></div></div>
      <% } %>
    </div>
  <% });%>

script(type='text/html', id='trainPreviewImagesTemplate').
  <% _.each(items, function(item, key, list) { %>
    <div class="train--file-preview-thumb square">
      <img src="<%= item %>" class="train--file-preview-image loaded"/>
    </div>
  <% });%>

//- script(type='text/html', id='useResultsTableTemplate').
//-   <thead class="base--thead">
//-     <tr class="base--tr">
//-       <td class="base--td">
//-         <div class="use--results-header-<%= items.resultCategory.toLowerCase() %>">
//-           <h3 class="base--h3"><%= items.resultCategory %></h3>
//-           <div class="tooltip use--tooltip-<%= items.resultCategory.toLowerCase() %>"><%= items.tooltipText %></div>
//-         </div>
//-       </td>
//-       <td class="base--td">
//-         <div class="use--results-header-score">
//-           <h3 class="base--h3">Score</h3>
//-           <div class="tooltip use--tooltip-score">The score measures correlation, ranging from 0 to 1. Higher scores indicate greater correlation.</div>
//-         </div>
//-       </td>
//-     </tr>
//-   </thead>
//-   <tbody class="base--tbody">
//-     <% _.each(items.data, function(item, key, list) { %>
//-       <tr class="base--tr">
//-         <td class="base--td"><%= item.name %></td>
//-         <td class="base--td"><%= item.score %></td>
//-       </tr>
//-   <% });%>
//-   <% _.each(items.data, function(item, key, list) { %>
//-   <% if (item.type_hierarchy && item.type_hierarchy.length > 0) { %>
//-     <tr class="base--tr">
//-       <td class="base--td" colspan="2">Type Hierarchy: <%= item.type_hierarchy %></td>
//-     </tr>
//-   <% }});%>
//-   </tbody>

script(type='text/html', id='useResultsTableTemplate').
  <div class="results-table--container">
<<<<<<< HEAD
    <a href="javascript:void(0)" class="base--a results-table--json">JSON</a>
=======
>>>>>>> ddcbcff3
    <table class="base--table results-table">
      <thead class="base--thead">
        <tr class="base--tr">
          <th class="base--th results-table--header"><%= items.resultCategory %></th>
          <th class="base--th results-table--header">Score</th>
        </tr>
      </thead>
      <tbody class="base--tbody">
        
        <% _.each(items.data, function(item, key, list) { %>
          <tr class="base--tr">
            <td class="base--td"><%= item.name %></td>
            <td class="base--td results-table--score-cell">
              <div class="results-table--score-item">
                
                <% if (item.score > 0.75) { %>
                  <div class="results-table--score-value results-table--score-value_good"><%= item.score.toString() %></div>
                <% } %>
                <% if (item.score < 0.5) { %>
                  <div class="results-table--score-value results-table--score-value_bad"><%= item.score.toString() %></div>
                <% } %>
                <% if (item.score >= 0.5 && item.score <= 0.75) { %>
                  <div class="results-table--score-value results-table--score-value_ok"><%= item.score.toString() %></div>
                <% } %>
                
                <div class="results-table--meter-container"><span class="results-table--meter-number results-table--meter-number_lower">0</span>
                  <div class="results-table--meter">
                    
                    <% if (item.score > 0.75) { %>
                      <div class="results-table--meter-fill results-table--meter-fill_good" style="<%= 'width: ' + item.score * 100 + '%' %>"></div>
                    <% } %>
                    <% if (item.score < 0.5) { %>
                      <div class="results-table--meter-fill results-table--meter-fill_bad" style="<%= 'width: ' + item.score * 100 + '%' %>"></div>
                    <% } %>
                    <% if (item.score >= 0.5 && item.score <= 0.75) { %>
                      <div class="results-table--meter-fill results-table--meter-fill_ok" style="<%= 'width: ' + item.score * 100 + '%' %>"></div>
                    <% } %>
                  </div><span class="results-table--meter-number results-table--meter-number_higher">1</span>
                </div>
              </div>
            </td>
          </tr>
        <% });%>
        
        <% if (items.identities !== undefined && items.identities.length > 0) { %>
          <tr class="base--tr">
            <th colspan="2" class="base--th">
              <hr class="base--hr results-table--line-break"/>
            </th>
          </tr>
          <tr class="base--tr">
            <th colspan="2" class="base--th">Celebrity Match</th>
          </tr>
          <tr class="base--tr">
            <td class="base--td"><%= items.identities[0].name %></td>
            <td class="base--td results-table--score-cell">
              <div class="results-table--score-item">
                <div class="results-table--score-value"><%= items.identities[0].score.toString() %></div>
                <div class="results-table--meter-container"><span class="results-table--meter-number results-table--meter-number_lower">0</span>
                  <div class="results-table--meter">
                    <div class="results-table--meter-fill" style="<%= 'width: ' + items.identities[0].score * 100 + '%' %>"></div>
                  </div><span class="results-table--meter-number results-table--meter-number_higher">1</span>
                </div>
              </div>
            </td>
          </tr>
          <% if (items.identities[0].type_hierarchy) { %>
            <tr class="base--tr">
              <td colspan="2" class="base--td"><%= items.identities[0].type_hierarchy %></td>
            </tr>
          <% } %>
        <% } %>
        
        <tr class="base--tr">
          <td colspan="2" class="base--td results-table--feedback">
            <em class="base--em">Did we wow you?</em>
            <span class="results-table--feedback-inputs">
              <input role="radio" type="radio" id="<%= items.resultCategory.toLowerCase() %>-yes" name="<%= items.resultCategory.toLowerCase() %>-group" value="<%= items.resultCategory.toLowerCase() %>-yes" class="base--radio results-table--input-yes"/>
              <label for="<%= items.resultCategory.toLowerCase() %>-yes" class="base--inline-label results-table--input-yes-label">Yes</label>
              <input role="radio" type="radio" id="<%= items.resultCategory.toLowerCase() %>-no" name="<%= items.resultCategory.toLowerCase() %>-group" value="<%= items.resultCategory.toLowerCase() %>-no" class="base--radio results-table--input-no"/>
              <label for="<%= items.resultCategory.toLowerCase() %>-no" class="base--inline-label results-table--input-no-label">No</label>
            </span>
            <span class="results-table--feedback-thanks"><em class="base--em">Thanks!</em></span>
          </td>
        </tr>
        
      </tbody>
    </table>
  </div><|MERGE_RESOLUTION|>--- conflicted
+++ resolved
@@ -49,10 +49,6 @@
 
 script(type='text/html', id='useResultsTableTemplate').
   <div class="results-table--container">
-<<<<<<< HEAD
-    <a href="javascript:void(0)" class="base--a results-table--json">JSON</a>
-=======
->>>>>>> ddcbcff3
     <table class="base--table results-table">
       <thead class="base--thead">
         <tr class="base--tr">
