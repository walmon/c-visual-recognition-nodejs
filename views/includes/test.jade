--- conflicted
+++ resolved
@@ -1,11 +1,6 @@
 .test--section
-<<<<<<< HEAD
-  h2.base--h2.test--classifier.test--classifier-name [Some Classifier]
-  p.base--p Test your newly trained demo classifier with a similar image that was not in the training set.
-=======
   h2.base--h2.test--classifier [Some Classifier]
   p.base--p.test--description Test your newly trained demo classifier with a similar image that was not in the training set.
->>>>>>> 85d74221
   a.base--a.test--random-test-image(href="javascript:void(0)") Use a random Dog Breed image
 
   form(id='test--fileupload', class='test--form test--dropzone', data-upload-template-id='template-upload-test')
